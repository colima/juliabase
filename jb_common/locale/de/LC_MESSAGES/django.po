# German translations for JuliaBase-common.
#
# This file is part of JuliaBase, see http://www.juliabase.org.
# Copyright © 2008–2015 Forschungszentrum Jülich GmbH, Jülich, Germany
#
# This program is free software: you can redistribute it and/or modify it under
# the terms of the GNU Affero General Public License as published by the Free
# Software Foundation, either version 3 of the License, or (at your option) any
# later version.
#
# This program is distributed in the hope that it will be useful, but WITHOUT
# ANY WARRANTY; without even the implied warranty of MERCHANTABILITY or FITNESS
# FOR A PARTICULAR PURPOSE.  See the GNU Affero General Public License for more
# details.
#
# You should have received a copy of the GNU Affero General Public License
# along with this program.  If not, see <http://www.gnu.org/licenses/>.
#
msgid ""
msgstr ""
"Project-Id-Version: JuliaBase-common\n"
"Report-Msgid-Bugs-To: \n"
<<<<<<< HEAD
"POT-Creation-Date: 2015-01-25 19:44+0100\n"
"PO-Revision-Date: 2015-01-25 16:53+0100\n"
=======
"POT-Creation-Date: 2015-01-20 15:14+0100\n"
"PO-Revision-Date: 2015-01-20 15:15+0100\n"
>>>>>>> f74a13a7
"Last-Translator: Torsten Bronger <bronger@physik.rwth-aachen.de>\n"
"Language: de\n"
"MIME-Version: 1.0\n"
"Content-Type: text/plain; charset=UTF-8\n"
"Content-Transfer-Encoding: 8bit\n"
"Plural-Forms: nplurals=2; plural=n != 1;\n"

#: jb_common/apps.py:23
msgid "JuliaBase – administration"
msgstr "JuliaBase – Verwaltung"

#: jb_common/model_fields.py:22
#, python-format
msgid "Fixed-point number in the unit of %(unit)s"
msgstr "Festkommazahl in Einheiten von %(unit)s"

#: jb_common/model_fields.py:35
#, python-format
msgid "Floating-Point number in the unit of %(unit)s"
msgstr "Gleitkommazahl in Einheiten von %(unit)s"

#: jb_common/model_fields.py:48
#, python-format
msgid "Integer in the unit of %(unit)s"
msgstr "Ganzzahl in Einheiten von %(unit)s"

#: jb_common/model_fields.py:61
#, python-format
msgid "Positive integer in the unit of %(unit)s"
msgstr "Positive Ganzzahl in Einheiten von %(unit)s"

#: jb_common/model_fields.py:74
#, python-format
msgid "Small integer in the unit of %(unit)s"
msgstr "Kleine Ganzzahl in Einheiten von %(unit)s"

#: jb_common/model_fields.py:87
#, python-format
msgid "Positive small integer in the unit of %(unit)s"
msgstr "Positive kleine Ganzzahl in Einheiten von %(unit)s"

#: jb_common/models.py:38 jb_common/models.py:125
msgid "name"
msgstr "Name"

#: jb_common/models.py:39
msgid "app label"
msgstr "App-Label"

#: jb_common/models.py:43 jb_common/models.py:65 jb_common/models.py:129
msgid "department"
msgstr "Abteilung"

#: jb_common/models.py:44
msgid "departments"
msgstr "Abteilungen"

#: jb_common/models.py:63 jb_common/models.py:249
msgid "user"
msgstr "Benutzer"

#: jb_common/models.py:73
msgid "language"
msgstr "Sprache"

#: jb_common/models.py:74
msgid "operating system"
msgstr "Betriebssystem"

#: jb_common/models.py:75
msgid "layout last modified"
msgstr "letzte Änderung des Layouts"

#: jb_common/models.py:80 jb_common/models.py:81
msgid "user details"
msgstr "Benutzerdetails"

#: jb_common/models.py:126
msgid "members"
msgstr "Mitglieder"

#: jb_common/models.py:128
msgid "confidential"
msgstr "vertraulich"

#: jb_common/models.py:130
msgid "parent topic"
msgstr "Überthema"

#: jb_common/models.py:132
msgid "topic manager"
msgstr "Themenmanager"

#: jb_common/models.py:137
msgid "topic"
msgstr "Thema"

#: jb_common/models.py:138
msgid "topics"
msgstr "Themen"

#: jb_common/models.py:142
msgid "Can add new topics"
msgstr "Darf neue Themen hinzufügen"

#: jb_common/models.py:143
msgid "Can edit all topics"
msgstr "Darf alle Themen ändern"

#: jb_common/models.py:144
msgid "Can edit topics that he/she is a manager of"
msgstr "Darf Themen ändern, für die er/sie Manager ist"

#: jb_common/models.py:175
#, python-brace-format
msgid "topic #{number} (confidential)"
msgstr "Thema Nr. {number} (vertraulich)"

#: jb_common/models.py:248
msgid "hash value"
msgstr "Hashwert"

#: jb_common/models.py:251
msgid "requested URL"
msgstr "angeforderte URL"

#: jb_common/models.py:253
msgid "timestamp"
msgstr "Zeitstempel"

#: jb_common/models.py:256
msgid "error page"
msgstr "Fehlerseite"

#: jb_common/models.py:257
msgid "error pages"
msgstr "Fehlerseiten"

#: jb_common/search.py:247
msgid "You can't search for empty values while giving a non-empty value."
msgstr ""
"Sie können nicht nach explizit leeren Werten suchen und gleichzeitig einen "
"nicht-leeren Wert angeben."

#: jb_common/search.py:254
msgid "explicitly empty"
msgstr "explizit leer"

#: jb_common/search.py:336
msgid ""
"The timestamp didn't match YYYY-MM-DD HH:MM:SS or a starting part of it."
msgstr ""
"Der Zeitstempel passte nicht in das Muster JJJJ-MM-TT HH:MM:SS oder einem "
"vorderen Teil davon."

#: jb_common/search.py:364
msgid "Invalid date or time."
msgstr "Ungültiges Datum oder ungültige Zeit."

#: jb_common/search.py:398
msgid "doesn't matter"
msgstr "egal"

#: jb_common/search.py:398
msgid "yes"
msgstr "ja"

#: jb_common/search.py:398
msgid "no"
msgstr "nein"

#: jb_common/search.py:420
msgid "containing"
msgstr "enthaltend"

#: jb_common/search.py:754
msgid "restrict to"
msgstr "beschränken auf"

#: jb_common/templates/404.html:26 jb_common/templates/404.html.py:27
msgid "Resource not found"
msgstr "Ressource nicht gefunden"

#: jb_common/templates/404.html:30
#, python-format
msgid ""
"\n"
"The resource » <em>%(request_path)s</em> « could not be found.  Please check "
"that the URL\n"
"is correct, and/or check that the denoted sample, process, reference etc is "
"already in the\n"
"database.\n"
msgstr ""
"\n"
"Die Ressource » <em>%(request_path)s</em> « konnte nicht gefunden werden.  "
"Bitte überprüfen Sie, ob die URL korrekt ist und/oder die angegebene Probe, "
"der angegebene Prozess, Zitation etc. schon in der Datenbank existiert.\n"

#: jb_common/templates/500.html:26
msgid "Internal JuliaBase error"
msgstr "Interner JuliaBase-Fehler"

#: jb_common/templates/500.html:35 jb_common/templates/jb_base.html:82
msgid "Log in"
msgstr "Anmelden"

#: jb_common/templates/500.html:49
msgid "Internal server error"
msgstr "Interner Server-Fehler"

#: jb_common/templates/500.html:50
msgid ""
"\n"
"You experienced an internal error in the JuliaBase server software.  The\n"
"administrators have been contacted already and will do their best in\n"
"eliminating the bug.  Typically, they will contact you as soon as the "
"problem\n"
"is tackled.\n"
msgstr ""
"\n"
"Sie sind auf einen internen Fehler der JuliaBase-Serversoftware gestoßen.  "
"Die Administatoren wurden bereits benachrichtigt und werden ihr bestes tun, "
"den Fehler zu beheben.  Typischerweise werden sie Sie benachrichtigen, "
"sobald der Fehler behoben ist.\n"

#: jb_common/templates/jb_base.html:53
#, python-format
msgid "switch to %(language)s"
msgstr "wechsle zu %(language)s"

#: jb_common/templates/jb_base.html:59
msgid "Welcome,"
msgstr "Willkommen,"

#: jb_common/templates/jb_base.html:61
msgid "Main menu"
msgstr "Hauptmenü"

#: jb_common/templates/jb_base.html:66
msgid "Report feature wish or bug"
msgstr "Bug oder Featurewunsch melden"

#: jb_common/templates/jb_base.html:72
msgid "Help"
msgstr "Hilfe"

#: jb_common/templates/jb_base.html:78
msgid "Log out"
msgstr "Abmelden"

#: jb_common/templates/jb_base.html:99
msgid "JuliaBase logo"
msgstr "JuliaBase-Logo"

#: jb_common/templates/jb_common/change_password.html:18
#: jb_common/templates/jb_common/change_password.html:19
msgid "Password change"
msgstr "Passwort ändern"

#: jb_common/templates/jb_common/change_password.html:23
msgid ""
"Please enter your old password, for security's sake, and then enter your new "
"password twice so we can verify you typed it in correctly."
msgstr ""
"Bitte geben Sie aus Sicherheitsgründen erst Ihr altes Passwort und darunter "
"dann zweimal (um sicherzustellen, dass Sie es korrekt eingegeben haben) das "
"neue Kennwort ein."

#: jb_common/templates/jb_common/change_password.html:28
msgid "Old password:"
msgstr "Altes Passwort:"

#: jb_common/templates/jb_common/change_password.html:30
msgid "New password:"
msgstr "Neues Passwort:"

#: jb_common/templates/jb_common/change_password.html:32
msgid "Confirm password:"
msgstr "Passwort wiederholen:"

#: jb_common/templates/jb_common/change_password.html:34
msgid "Change my password"
msgstr "Mein Passwort ändern"

#: jb_common/templates/jb_common/login.html:18
#: jb_common/templates/jb_common/login.html:19
msgid "JuliaBase login"
msgstr "JuliaBase-Login"

#: jb_common/templates/jb_common/login.html:23
msgid "Your username and password didn't match. Please try again."
msgstr ""
"Ihr Benutzername und Ihr Passwort passen nicht zusammen. Bitte versuchen Sie "
"es noch einmal."

#: jb_common/templates/jb_common/login.html:29
#: jb_common/templates/jb_common/show_user.html:22
msgid "Username"
msgstr "Benutzername"

#: jb_common/templates/jb_common/login.html:30
msgid "Password"
msgstr "Passwort"

#: jb_common/templates/jb_common/login.html:35
msgid "login"
msgstr "Anmelden"

#: jb_common/templates/jb_common/logout.html:20
msgid "Thanks for spending some quality time with the Web site today."
msgstr "Vielen Dank, dass Sie hier ein paar nette Minuten verbracht haben."

#: jb_common/templates/jb_common/logout.html:22
msgid "Log in again"
msgstr "Erneut anmelden"

#: jb_common/templates/jb_common/markdown_sandbox.html:29
msgid ""
"\n"
"  <p>JuliaBase uses the lightweight markup language “Markdown” for "
"comments.  It\n"
"  doesn't support images and headings though.  As compensation, it adds\n"
"  implicit sample and sample series linking.  Follow the help link at the "
"top\n"
"  of the page for further information.</p>\n"
"\n"
"  <p>Here, you can test the markup as you like.  What you enter here is "
"never\n"
"  saved.</p>\n"
msgstr ""
"\n"
"  <p>JuliaBase benutzt die einfache Auszeichnungssprache „Markdown“ für "
"Kommentare.  Es unterstützt allerdings weder Bilder noch Überschriften.  "
"Dafür fügt es automatische Verlinkung von Proben- und Probenseriennamen "
"hinzu.  Folgen Sie dem Hilfe-Link oben auf der Seite für weitere "
"Informationen.</p>\n"
"\n"
"  <p>Hier können Sie die Syntax nach Belieben testen.  Nichts, was Sie hier "
"eingeben, wird gespeichert.</p>\n"

#: jb_common/templates/jb_common/markdown_sandbox.html:40
msgid "Error in markup"
msgstr "Fehler im Markup"

#. Translators: Input for markdown conversion
#: jb_common/templates/jb_common/markdown_sandbox.html:45
msgid "input"
msgstr "Eingabe"

#. Translators: result of conversion
#: jb_common/templates/jb_common/markdown_sandbox.html:47
msgid "result"
msgstr "Ergebnis"

#. Translators: result of markdown conversion
#: jb_common/templates/jb_common/markdown_sandbox.html:66
msgid "Generate result"
msgstr "Ergebnis erzeugen"

#: jb_common/templates/jb_common/password_changed.html:18
msgid "Password change successful"
msgstr "Das Passwort wurde erfolgreich geändert"

#: jb_common/templates/jb_common/password_changed.html:24
msgid "Your password was changed."
msgstr "Ihr Passwort wurde geändert."

#: jb_common/templates/jb_common/show_user.html:26
msgid "Email address"
msgstr "Email-Adresse"

#: jb_common/templates/jb_common/show_user.html:32
msgid "Department"
msgstr "Abteilung"

#: jb_common/templatetags/juliabase.py:149
#, python-brace-format
msgid "with {markdown_link} syntax"
msgstr "mit {markdown_link}-Syntax"

#: jb_common/templatetags/juliabase.py:158
msgid "Yes"
msgstr "Ja"

#: jb_common/templatetags/juliabase.py:158
msgid "No"
msgstr "Nein"

<<<<<<< HEAD
#: jb_common/utils/base.py:166
=======
#: jb_common/utils/base.py:164
>>>>>>> f74a13a7
msgid "You mustn't use image and headings syntax in Markdown markup."
msgstr ""
"Sie dürfen weder Bilder noch Überschriften in Markdown-Markup verwenden."

<<<<<<< HEAD
#: jb_common/utils/base.py:195
=======
#: jb_common/utils/base.py:193
>>>>>>> f74a13a7
#, python-brace-format
msgid "Couldn't open {filename}."
msgstr "Konnte {filename} nicht öffnen."

<<<<<<< HEAD
#: jb_common/utils/base.py:209
=======
#: jb_common/utils/base.py:207
>>>>>>> f74a13a7
msgid "This file is not in an allowed directory."
msgstr "Diese Datei ist nicht in einem erlaubten Verzeichnis."

#. Translators: Intended as a separator in an enumeration of three or more items
<<<<<<< HEAD
#: jb_common/utils/base.py:783
msgid ", "
msgstr ", "

#: jb_common/utils/base.py:783
=======
#: jb_common/utils/base.py:781
msgid ", "
msgstr ", "

#: jb_common/utils/base.py:781
>>>>>>> f74a13a7
msgid ", and "
msgstr " und "

#. Translators: Intended to be used in an enumeration of exactly two items
<<<<<<< HEAD
#: jb_common/utils/base.py:786
=======
#: jb_common/utils/base.py:784
>>>>>>> f74a13a7
msgid " and "
msgstr " und "

#: jb_common/utils/base.py:982
#, python-brace-format
msgid "Can add {class_name}"
msgstr "Darf {class_name} hinzufügen"

#: jb_common/utils/base.py:983
#, python-brace-format
msgid "Can edit every {class_name}"
msgstr "Darf jede(n/s) {class_name} ändern"

#: jb_common/utils/base.py:984
#, python-brace-format
msgid "Can view every {class_name}"
msgstr "Darf jede(n/s) {class_name} sehen"

#: jb_common/utils/base.py:985
#, python-brace-format
msgid "Can edit permissions for {class_name}"
msgstr "Darf die Berechtigungen für {class_name} ändern"

#: jb_common/views.py:61
msgid "Sandbox"
msgstr "Sandkasten"

<<<<<<< HEAD
#: jb_common/views.py:93
=======
#: jb_common/views.py:94
>>>>>>> f74a13a7
msgid "Markdown sandbox"
msgstr "Markdown-Sandkasten"

#~ msgid "MarkdownMarkup"
#~ msgstr "MarkdownMarkup"

#~ msgid "in {unit}"
#~ msgstr "in {unit}"

#~ msgid "English"
#~ msgstr "Englisch"

#~ msgid "German"
#~ msgstr "Deutsch"

#~ msgid "Chinese"
#~ msgstr "Chinesisch"

#~ msgid "Ukrainian"
#~ msgstr "Ukrainisch"

#~ msgid "Russian"
#~ msgstr "Russisch"

#~ msgid "French"
#~ msgstr "Französisch"

#~ msgid "Dutch"
#~ msgstr "Niederländisch"

#~ msgid "flow rate"
#~ msgstr "Flussrate"

#~ msgid "is an external user"
#~ msgstr "ist ein externer Benutzer"<|MERGE_RESOLUTION|>--- conflicted
+++ resolved
@@ -20,13 +20,8 @@
 msgstr ""
 "Project-Id-Version: JuliaBase-common\n"
 "Report-Msgid-Bugs-To: \n"
-<<<<<<< HEAD
 "POT-Creation-Date: 2015-01-25 19:44+0100\n"
 "PO-Revision-Date: 2015-01-25 16:53+0100\n"
-=======
-"POT-Creation-Date: 2015-01-20 15:14+0100\n"
-"PO-Revision-Date: 2015-01-20 15:15+0100\n"
->>>>>>> f74a13a7
 "Last-Translator: Torsten Bronger <bronger@physik.rwth-aachen.de>\n"
 "Language: de\n"
 "MIME-Version: 1.0\n"
@@ -415,55 +410,31 @@
 msgid "No"
 msgstr "Nein"
 
-<<<<<<< HEAD
 #: jb_common/utils/base.py:166
-=======
-#: jb_common/utils/base.py:164
->>>>>>> f74a13a7
 msgid "You mustn't use image and headings syntax in Markdown markup."
 msgstr ""
 "Sie dürfen weder Bilder noch Überschriften in Markdown-Markup verwenden."
 
-<<<<<<< HEAD
 #: jb_common/utils/base.py:195
-=======
-#: jb_common/utils/base.py:193
->>>>>>> f74a13a7
 #, python-brace-format
 msgid "Couldn't open {filename}."
 msgstr "Konnte {filename} nicht öffnen."
 
-<<<<<<< HEAD
 #: jb_common/utils/base.py:209
-=======
-#: jb_common/utils/base.py:207
->>>>>>> f74a13a7
 msgid "This file is not in an allowed directory."
 msgstr "Diese Datei ist nicht in einem erlaubten Verzeichnis."
 
 #. Translators: Intended as a separator in an enumeration of three or more items
-<<<<<<< HEAD
 #: jb_common/utils/base.py:783
 msgid ", "
 msgstr ", "
 
 #: jb_common/utils/base.py:783
-=======
-#: jb_common/utils/base.py:781
-msgid ", "
-msgstr ", "
-
-#: jb_common/utils/base.py:781
->>>>>>> f74a13a7
 msgid ", and "
 msgstr " und "
 
 #. Translators: Intended to be used in an enumeration of exactly two items
-<<<<<<< HEAD
 #: jb_common/utils/base.py:786
-=======
-#: jb_common/utils/base.py:784
->>>>>>> f74a13a7
 msgid " and "
 msgstr " und "
 
@@ -491,11 +462,7 @@
 msgid "Sandbox"
 msgstr "Sandkasten"
 
-<<<<<<< HEAD
 #: jb_common/views.py:93
-=======
-#: jb_common/views.py:94
->>>>>>> f74a13a7
 msgid "Markdown sandbox"
 msgstr "Markdown-Sandkasten"
 
