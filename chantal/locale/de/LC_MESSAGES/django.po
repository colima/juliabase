# Chantal German translations
# Copyright (C) 2008 Free Software Foundation, Inc.
# Torsten Bronger <bronger@physik.rwth-aachen.de>, 2008
#
msgid ""
msgstr ""
"Project-Id-Version: 0.1\n"
"Report-Msgid-Bugs-To: \n"
<<<<<<< HEAD
"POT-Creation-Date: 2008-07-31 16:09+0200\n"
"PO-Revision-Date: 2008-07-31 16:10+0200\n"
=======
"POT-Creation-Date: 2008-07-30 16:22+0200\n"
"PO-Revision-Date: 2008-07-30 16:23+0200\n"
>>>>>>> 9c43585e
"Last-Translator: Torsten Bronger <bronger@physik.rwth-aachen.de>\n"
"MIME-Version: 1.0\n"
"Content-Type: text/plain; charset=UTF-8\n"
"Content-Transfer-Encoding: 8bit\n"

<<<<<<< HEAD
#: samples/models.py:11 samples/models.py:128 samples/models.py:152
#: samples/models.py:179
msgid "name"
msgstr "Name"

#: samples/models.py:12
msgid "email"
msgstr "Email"

#: samples/models.py:13
msgid "alternative email"
msgstr "alternative Email"

#: samples/models.py:14 samples/models.py:194
msgid "phone"
msgstr "Telefon"

#: samples/models.py:17
msgid "timestamp"
msgstr "Zeitstempel"

#: samples/models.py:18
msgid "operator"
msgstr "Operator"

#: samples/models.py:19
msgid "external operator"
msgstr "externer Operator"

#: samples/models.py:30
msgid "process"
msgstr "Prozess"

#: samples/models.py:31 samples/models.py:135
msgid "processes"
msgstr "Prozesse"

#: samples/models.py:34
msgid "deposition number"
msgstr "Depositionsnummer"

#: samples/models.py:35
msgid "carrier"
msgstr "Carrier"

#: samples/models.py:36 samples/models.py:75
msgid "comments"
msgstr "Kommentare"

#: samples/models.py:38
msgid "6-chamber deposition "
msgstr "6-Kammer-Deposition "

#: samples/models.py:45
msgid "6-chamber deposition"
msgstr "6-Kammer-Deposition"

#: samples/models.py:46
=======
#: samples/models.py:11
msgid "timestamp"
msgstr "Zeitstempel"

#: samples/models.py:12
msgid "operator"
msgstr "Operator"

#: samples/models.py:23
msgid "process"
msgstr "Prozess"

#: samples/models.py:24 samples/models.py:123
msgid "processes"
msgstr "Prozesse"

#: samples/models.py:27
msgid "deposition number"
msgstr "Depositionsnummer"

#: samples/models.py:28
msgid "carrier"
msgstr "Carrier"

#: samples/models.py:29 samples/models.py:63
msgid "comments"
msgstr "Kommentare"

#: samples/models.py:31
msgid "6-chamber deposition "
msgstr "6-Kammer-Deposition "

#: samples/models.py:33
msgid "6-chamber deposition"
msgstr "6-Kammer-Deposition"

#: samples/models.py:34
>>>>>>> 9c43585e
msgid "6-chamber depositions"
msgstr "6-Kammer-Depositionen"

#: samples/models.py:52
msgid "Hall measurement"
msgstr "Hall-Messung"

#: samples/models.py:53
msgid "Hall measurements"
msgstr "Hall-Messungen"

<<<<<<< HEAD
#: samples/models.py:67
msgid "layer number"
msgstr "Schichtnummer"

#: samples/models.py:68
msgid "chamber"
msgstr "Kammer"

#: samples/models.py:69
msgid "deposition"
msgstr "Deposition"

#: samples/models.py:70
msgid "deposition pressure"
msgstr "Depositionsdruck"

#: samples/models.py:70 samples/models.py:80
msgid "with unit"
msgstr "mit Einheit"

#: samples/models.py:71
msgid "deposition time"
msgstr "Depositionszeit"

#: samples/models.py:71 samples/models.py:77 samples/models.py:82
msgid "format HH:MM:SS"
msgstr "Format HH:MM:SS"

#: samples/models.py:73
msgid "substrate–electrode distance"
msgstr "Abstand Substrat–Elektrode"

#: samples/models.py:74
msgid "in mm"
msgstr "in mm"

#: samples/models.py:76
msgid "transfer in the chamber"
msgstr "Transfer in die Kammer"

#: samples/models.py:77
msgid "pre-heat"
msgstr "Pre-Heat"

#: samples/models.py:78
msgid "gas of gas pre-heat"
msgstr "Gas im Gas-Pre-Heat"

#: samples/models.py:79
msgid "pressure of gas pre-heat"
msgstr "Druck im Gas-Pre-Heat"

#: samples/models.py:81
msgid "time of gas pre-heat"
msgstr "Zeit des Gas-Pre-Heats"

#: samples/models.py:83
msgid "heating temperature"
msgstr "Heiztemperatur"

#: samples/models.py:83
msgid "in ℃"
msgstr "in ℃"

#: samples/models.py:84
msgid "transfer out of the chamber"
msgstr "Transfer aus der Kammer"

#: samples/models.py:85
msgid "plasma start power"
msgstr "Startleistung Plasma"

#: samples/models.py:86 samples/models.py:91
msgid "in W"
msgstr "in W"

#: samples/models.py:87
msgid "plasma start with carrier"
msgstr "Plasma startet mit Carrier"

#: samples/models.py:88
msgid "deposition frequency"
msgstr "Depositionsfrequenz"

#: samples/models.py:89
msgid "in MHz"
msgstr "in MHz"

#: samples/models.py:90
msgid "deposition power"
msgstr "Depositionsleistung"

#: samples/models.py:92
msgid "base pressure"
msgstr "Basisdruck"

#: samples/models.py:92
msgid "in Torr"
msgstr "in Torr"

#: samples/models.py:94
=======
#: samples/models.py:55
msgid "layer number"
msgstr "Schichtnummer"

#: samples/models.py:56
msgid "chamber"
msgstr "Kammer"

#: samples/models.py:57
msgid "deposition"
msgstr "Deposition"

#: samples/models.py:58
msgid "deposition pressure"
msgstr "Depositionsdruck"

#: samples/models.py:58 samples/models.py:68
msgid "with unit"
msgstr "mit Einheit"

#: samples/models.py:59
msgid "deposition time"
msgstr "Depositionszeit"

#: samples/models.py:59 samples/models.py:65 samples/models.py:70
msgid "format HH:MM:SS"
msgstr "Format HH:MM:SS"

#: samples/models.py:61
msgid "substrate–electrode distance"
msgstr "Abstand Substrat–Elektrode"

#: samples/models.py:62
msgid "in mm"
msgstr "in mm"

#: samples/models.py:64
msgid "transfer in the chamber"
msgstr "Transfer in die Kammer"

#: samples/models.py:65
msgid "pre-heat"
msgstr "Pre-Heat"

#: samples/models.py:66
msgid "gas of gas pre-heat"
msgstr "Gas im Gas-Pre-Heat"

#: samples/models.py:67
msgid "pressure of gas pre-heat"
msgstr "Druck im Gas-Pre-Heat"

#: samples/models.py:69
msgid "time of gas pre-heat"
msgstr "Zeit des Gas-Pre-Heats"

#: samples/models.py:71
msgid "heating temperature"
msgstr "Heiztemperatur"

#: samples/models.py:71
msgid "in ℃"
msgstr "in ℃"

#: samples/models.py:72
msgid "transfer out of the chamber"
msgstr "Transfer aus der Kammer"

#: samples/models.py:73
msgid "plasma start power"
msgstr "Startleistung Plasma"

#: samples/models.py:74 samples/models.py:79
msgid "in W"
msgstr "in W"

#: samples/models.py:75
msgid "plasma start with carrier"
msgstr "Plasma startet mit Carrier"

#: samples/models.py:76
msgid "deposition frequency"
msgstr "Depositionsfrequenz"

#: samples/models.py:77
msgid "in MHz"
msgstr "in MHz"

#: samples/models.py:78
msgid "deposition power"
msgstr "Depositionsleistung"

#: samples/models.py:80
msgid "base pressure"
msgstr "Basisdruck"

#: samples/models.py:80
msgid "in Torr"
msgstr "in Torr"

#: samples/models.py:82
>>>>>>> 9c43585e
#, python-format
msgid "layer %(number)d of %(deposition)s"
msgstr "Schicht %(number)d von %(deposition)s"

<<<<<<< HEAD
#: samples/models.py:96
msgid "6-chamber layer"
msgstr "6-Kammer-Deposition"

#: samples/models.py:97
msgid "6-chamber layers"
msgstr "6-Kammer-Schichten"

#: samples/models.py:104
msgid "PH3 in 2% SiH4"
msgstr "PH3 in 2% SiH4"

#: samples/models.py:105
msgid "TMB in 1% He"
msgstr "TMB in 1% He"

#: samples/models.py:106
msgid "B2H6 in 5ppm H2"
msgstr "B2H6 in 5ppm H2"

#: samples/models.py:112
msgid "PH3 in 10 ppm H2"
msgstr "PH3 in 10 ppm H2"

#: samples/models.py:115
msgid "channel"
msgstr "Channel"

#: samples/models.py:116
msgid "layer"
msgstr "Schicht"

#: samples/models.py:117
msgid "gas and dilution"
msgstr "Gas und Verdünnung"

#: samples/models.py:118
msgid "flow rate"
msgstr "Flussrate"

#: samples/models.py:118
msgid "in sccm"
msgstr "in sccm"

#: samples/models.py:120
=======
#: samples/models.py:84
msgid "6-chamber layer"
msgstr "6-Kammer-Deposition"

#: samples/models.py:85
msgid "6-chamber layers"
msgstr "6-Kammer-Schichten"

#: samples/models.py:92
msgid "PH3 in 2% SiH4"
msgstr "PH3 in 2% SiH4"

#: samples/models.py:93
msgid "TMB in 1% He"
msgstr "TMB in 1% He"

#: samples/models.py:94
msgid "B2H6 in 5ppm H2"
msgstr "B2H6 in 5ppm H2"

#: samples/models.py:100
msgid "PH3 in 10 ppm H2"
msgstr "PH3 in 10 ppm H2"

#: samples/models.py:103
msgid "channel"
msgstr "Channel"

#: samples/models.py:104
msgid "layer"
msgstr "Schicht"

#: samples/models.py:105
msgid "gas and dilution"
msgstr "Gas und Verdünnung"

#: samples/models.py:106
msgid "flow rate"
msgstr "Flussrate"

#: samples/models.py:106
msgid "in sccm"
msgstr "in sccm"

#: samples/models.py:108
>>>>>>> 9c43585e
#, python-format
msgid "channel %(number)d of %(layer)s"
msgstr "Channel %(number)d von %(layer)s"

<<<<<<< HEAD
#: samples/models.py:122
msgid "6-chamber channel"
msgstr "6-Kammer-Channel"

#: samples/models.py:123
msgid "6-chamber channels"
msgstr "6-Kammer-Channels"

#: samples/models.py:129
msgid "current location"
msgstr "Aktueller Probenort"

#: samples/models.py:131
msgid "currently responsible person"
msgstr "Aktuell Verantwortlicher"

#: samples/models.py:132
msgid "tags"
msgstr "Tags"

#: samples/models.py:132
msgid "separated with commas, no whitespace"
msgstr "mit Kommas getrennt, keine Leerzeichen"

#: samples/models.py:134
msgid "split origin"
msgstr "Split-Ursprung"

#: samples/models.py:137
msgid "group"
msgstr "Gruppe"

#: samples/models.py:147 samples/models.py:153
msgid "sample"
msgstr "Probe"

#: samples/models.py:148 samples/models.py:180
msgid "samples"
msgstr "Proben"

#: samples/models.py:157
msgid "name alias"
msgstr "Alternativname"

#: samples/models.py:158
msgid "name aliases"
msgstr "Alternativnamen"

#: samples/models.py:164
msgid "parent"
msgstr "Elter"

#: samples/models.py:175
msgid "sample split"
msgstr "Probenspaltung"

#: samples/models.py:176
msgid "sample splits"
msgstr "Probenspaltungen"

#: samples/models.py:184
msgid "sample series"
msgstr "Probenserie"

#: samples/models.py:185
msgid "sample serieses"
msgstr "Probenserien"

#: samples/models.py:192
msgid "user"
msgstr "Benutzer"

#: samples/models.py:193
msgid "language"
msgstr "Sprache"

#: samples/models.py:198 samples/models.py:199
=======
#: samples/models.py:110
msgid "6-chamber channel"
msgstr "6-Kammer-Channel"

#: samples/models.py:111
msgid "6-chamber channels"
msgstr "6-Kammer-Channels"

#: samples/models.py:116 samples/models.py:140 samples/models.py:167
msgid "name"
msgstr "Name"

#: samples/models.py:117
msgid "current location"
msgstr "Aktueller Probenort"

#: samples/models.py:119
msgid "currently responsible person"
msgstr "Aktuell Verantwortlicher"

#: samples/models.py:120
msgid "tags"
msgstr "Tags"

#: samples/models.py:120
msgid "separated with commas, no whitespace"
msgstr "mit Kommas getrennt, keine Leerzeichen"

#: samples/models.py:122
msgid "split origin"
msgstr "Split-Ursprung"

#: samples/models.py:125
msgid "group"
msgstr "Gruppe"

#: samples/models.py:135 samples/models.py:141
msgid "sample"
msgstr "Probe"

#: samples/models.py:136 samples/models.py:168
msgid "samples"
msgstr "Proben"

#: samples/models.py:145
msgid "name alias"
msgstr "Alternativname"

#: samples/models.py:146
msgid "name aliases"
msgstr "Alternativnamen"

#: samples/models.py:152
msgid "parent"
msgstr "Elter"

#: samples/models.py:163
msgid "sample split"
msgstr "Probenspaltung"

#: samples/models.py:164
msgid "sample splits"
msgstr "Probenspaltungen"

#: samples/models.py:172
msgid "sample series"
msgstr "Probenserie"

#: samples/models.py:173
msgid "sample serieses"
msgstr "Probenserien"

#: samples/models.py:180
msgid "user"
msgstr "Benutzer"

#: samples/models.py:181
msgid "language"
msgstr "Sprache"

#: samples/models.py:182
msgid "phone"
msgstr "Telefon"

#: samples/models.py:183
msgid "my samples"
msgstr "meine Proben"

#: samples/models.py:187 samples/models.py:188
>>>>>>> 9c43585e
msgid "user details"
msgstr "Benutzerdetails"

#: samples/templatetags/samples_extras.py:75
msgid "Yes"
msgstr "Ja"

#: samples/templatetags/samples_extras.py:75
msgid "No"
msgstr "Nein"

#: samples/views/main.py:21 templates/base.html:30
msgid "Main menu"
msgstr "Hauptmenü"

#: samples/views/main.py:25
msgid "Access denied"
msgstr "Zugriff verweigert"

#: samples/views/main.py:38
#, python-format
msgid "%(count)d year"
msgid_plural "%(count)d years"
msgstr[0] "%(count)d Jahr"
msgstr[1] "%(count)d Jahren"

#: samples/views/main.py:39
#, python-format
msgid "%(count)d month"
msgid_plural "%(count)d months"
msgstr[0] "%(count)d Monat"
msgstr[1] "%(count)d Monaten"

#: samples/views/main.py:40
#, python-format
msgid "%(count)d week"
msgid_plural "%(count)d weeks"
msgstr[0] "%(count)d Woche"
msgstr[1] "%(count)d Wochen"

#: samples/views/main.py:41
#, python-format
msgid "%(count)d day"
msgid_plural "%(count)d days"
msgstr[0] "%(count)d Tag"
msgstr[1] "%(count)d Tagen"

#: samples/views/main.py:42
#, python-format
msgid "%(count)d hour"
msgid_plural "%(count)d hours"
msgstr[0] "%(count)d Stunde"
msgstr[1] "%(count)d Stunden"

#: samples/views/main.py:43
#, python-format
msgid "%(count)d minute"
msgid_plural "%(count)d minutes"
msgstr[0] "%(count)d Minute"
msgstr[1] "%(count)d Minuten"

#: samples/views/main.py:44 samples/views/main.py:50
#, python-format
msgid "%(count)d second"
msgid_plural "%(count)d seconds"
msgstr[0] "%(count)d Sekunde"
msgstr[1] "%(count)d Sekunden"

#: samples/views/main.py:54
msgid " and "
msgstr " und "

#: samples/views/main.py:56
msgid ", "
msgstr ", "

#: samples/views/main.py:56
msgid ", and "
msgstr " und "

#: samples/views/main.py:60 samples/views/main.py:62
#, python-format
msgid "up and running for %(time)s"
msgstr "up and running seit %(time)s"

#: samples/views/main.py:63
#, python-format
msgid "Chantal revision %s"
msgstr "Chantal-Revision %s"

#: samples/views/main.py:64
msgid "Chantal is presented to you by …"
msgstr "Chantal wird Ihnen präsentiert von …"

#: samples/views/rename_and_split_samples.py:20
#: templates/split_and_rename.html:10
msgid "Pieces"
msgstr "Stücke"

#: samples/views/rename_and_split_samples.py:24
msgid "Must be at least 1."
msgstr "Muss mindestens 1 sein."

#: samples/views/rename_and_split_samples.py:29
#: templates/split_and_rename.html:9
msgid "Old sample name"
msgstr "Alter Probenname"

#: samples/views/rename_and_split_samples.py:82
msgid "This sample name has been used already on this page."
msgstr "Dieser Probenname wurde auf dieser Seite bereits verwendet."

#: samples/views/rename_and_split_samples.py:86
msgid "This sample name exists already."
msgstr "Dieser Probenname ist schon vergeben."

#: samples/views/rename_and_split_samples.py:121
msgid "Samples were successfully split and/or renamed."
msgstr ""

#: samples/views/rename_and_split_samples.py:126
#, python-format
msgid "Bulk sample rename for %s"
msgstr "Probenumbenennung für %s"

<<<<<<< HEAD
#: samples/views/sample.py:74
=======
#: samples/views/sample.py:64
msgid "is amongst My Samples"
msgstr "gehört zu Meinen Proben"

#: samples/views/sample.py:70
>>>>>>> 9c43585e
#, python-format
msgid "Sample %s could not be found (neither as an alias)."
msgstr "Probe %s konnte nicht gefunden werden (nicht mal als Aliasname)."

<<<<<<< HEAD
#: samples/views/six_chamber_deposition.py:21
msgid "Sample list"
msgstr "Probenliste"

#: samples/views/six_chamber_deposition.py:22
msgid "if more than one sample, separate them with commas"
msgstr "mehr als eine Probe durch Kommatas trennen"

#: samples/views/six_chamber_deposition.py:47
=======
#: samples/views/sample.py:80
>>>>>>> 9c43585e
#, python-format
msgid "Sample %s was added to Your Samples."
msgstr "Probe %s wurde zu Meinen Proben hinzugefügt."

<<<<<<< HEAD
#: samples/views/six_chamber_deposition.py:49
=======
#: samples/views/sample.py:83
>>>>>>> 9c43585e
#, python-format
msgid "Sample %s was removed from Your Samples."
msgstr "Probe %s wurde von Meinen Proben entfernt."

#: samples/views/six_chamber_deposition.py:26
msgid "Samples"
msgstr "Proben"

#: samples/views/six_chamber_deposition.py:27
msgid "Operator"
msgstr "Operator"

<<<<<<< HEAD
#: samples/views/six_chamber_deposition.py:51
msgid "You must give at least one valid sample name."
msgstr "Sie müssen mindestens eine gültige Probe angeben."

#: samples/views/six_chamber_deposition.py:80
msgid "Name is unknown."
msgstr "Dieser Name ist unbekannt."

#: samples/views/six_chamber_deposition.py:104
msgid "Gas type is unknown."
msgstr "Dieser Gastyp ist unbekannt."

#: samples/views/six_chamber_deposition.py:190
msgid "This deposition number exists already."
msgstr "Diese Depositionsnummer ist schon vergeben."

#: samples/views/six_chamber_deposition.py:193
msgid "No layers given."
msgstr "Keine Schichten angebeben."

#: samples/views/six_chamber_deposition.py:199
#: samples/views/six_chamber_deposition.py:206
msgid "Number is a duplicate."
msgstr "Die Nummer ist ein Duplikat."

#: samples/views/six_chamber_deposition.py:260
=======
#: samples/views/six_chamber_deposition.py:44
msgid "You must mark at least one sample."
msgstr "Sie müssen mindestens eine Probe markieren."

#: samples/views/six_chamber_deposition.py:72
msgid "Name is unknown."
msgstr "Dieser Name ist unbekannt."

#: samples/views/six_chamber_deposition.py:96
msgid "Gas type is unknown."
msgstr "Dieser Gastyp ist unbekannt."

#: samples/views/six_chamber_deposition.py:182
msgid "This deposition number exists already."
msgstr "Diese Depositionsnummer ist schon vergeben."

#: samples/views/six_chamber_deposition.py:185
msgid "No layers given."
msgstr "Keine Schichten angebeben."

#: samples/views/six_chamber_deposition.py:191
#: samples/views/six_chamber_deposition.py:198
msgid "Number is a duplicate."
msgstr "Die Nummer ist ein Duplikat."

#: samples/views/six_chamber_deposition.py:253
>>>>>>> 9c43585e
#, python-format
msgid "Deposition %s was successfully changed in the database."
msgstr ""

<<<<<<< HEAD
#: samples/views/six_chamber_deposition.py:264
=======
#: samples/views/six_chamber_deposition.py:257
>>>>>>> 9c43585e
#, python-format
msgid "Deposition %s was successfully added to the database."
msgstr ""

<<<<<<< HEAD
#: samples/views/six_chamber_deposition.py:269
=======
#: samples/views/six_chamber_deposition.py:262
>>>>>>> 9c43585e
#, python-format
msgid "6-chamber deposition “%s”"
msgstr "6-Kammer-Deposition „%s“"

#: samples/views/six_chamber_deposition.py:269
msgid "New 6-chamber deposition"
msgstr "Neue 6-Kammer-Deposition"

#: samples/views/utils.py:22
msgid "Time must be given in the form HH:MM:SS."
msgstr "Zeiten müssen im Format HH:MM:SS angegeben werden."

#: samples/views/utils.py:26
msgid "Minutes and seconds must be smaller than 60."
msgstr "Minuten und Sekunden müssen kleiner als 60 sein."

#: samples/views/utils.py:39
msgid "Must be a physical quantity with number and unit."
msgstr "Muß eine physikalische Größe mit Maßzahl und Einheit sein."

#: samples/views/utils.py:45
#, python-format
msgid "The unit is invalid.  Valid units are: %s"
msgstr "Die Einheit ist ungültig.  Gültige Einheiten sind: %s"

#: templates/404.html:12
msgid "woman with binoculars"
msgstr "Frau mit Fernglas"

#: templates/404.html:15 templates/404.html.py:16
msgid "Resource not found"
msgstr "Ressource nicht gefunden"

#: templates/404.html:19
#, python-format
msgid ""
"\n"
"The resource » <em>%(request_path)s</em> « could not be found.  Please check "
"that the URL\n"
"is correct, and/or check that the denoted sample, process etc is already in "
"the\n"
"database.\n"
msgstr ""
"\n"
"Die Ressource » <em>%(request_path)s</em> « konnte nicht gefunden werden.  "
"Bitte überprüfen Sie, ob die URL korrekt ist und/oder die angegebene Probe, "
"der angegebene Prozess etc. schon in der Datenbank existiert.\n"

#: templates/500.html:6
msgid "ancient human dispatcher"
msgstr "Fräulein vom Amt"

#: templates/500.html:9
msgid "Internal Chantal error"
msgstr "Interner Chantal-Fehler"

#: templates/500.html:10
msgid "Internal server error"
msgstr "Interner Server-Fehler"

#: templates/500.html:13
msgid ""
"\n"
"You experienced an internal error in the Chantal server software.  The\n"
"administrators have been contacted already and will do their best in\n"
"eliminating the bug.  Typically, they will contact you as soon as the "
"problem\n"
"is tackled.\n"
msgstr ""
"\n"
"Sie sind auf einen internen Fehler der Chantal-Serversoftware gestoßen.  Die "
"Administatoren wurden bereits benachrichtigt und werden ihr bestes tun, den "
"Fehler zu beheben.  Typischerweise werden sie Sie benachrichtigen, sobald "
"der Fehler behoben ist.\n"

#: templates/about.html:6
msgid "stewardess"
msgstr "Stewardess"

#: templates/about.html:20
msgid "Operating system"
msgstr "Betriebssystem"

#: templates/about.html:22
msgid "Ubuntu logo"
msgstr "Ubuntu-Logo"

#: templates/about.html:24 templates/about.html.py:30 templates/about.html:36
msgid ","
msgstr ","

#: templates/about.html:28
msgid "Web server"
msgstr "Webserver"

#: templates/about.html:30
msgid "Django testserver"
msgstr "Django Testserver"

#: templates/about.html:33 templates/about.html.py:35
msgid "http://en.wikipedia.org/wiki/Apache_HTTP_Server"
msgstr "http://de.wikipedia.org/wiki/Apache_HTTP_Server"

#: templates/about.html:34
msgid "Apache logo"
msgstr "Apache-Logo"

#: templates/about.html:41
msgid "Database"
msgstr "Datenbank"

#: templates/about.html:43 templates/about.html.py:45
msgid "http://en.wikipedia.org/wiki/MySQL"
msgstr "http://de.wikipedia.org/wiki/MySQL"

#: templates/about.html:44
msgid "MySQL logo"
msgstr "MySQL-Logo"

#: templates/about.html:49
msgid "Programming runtime"
msgstr "Programm-Laufzeitsystem"

#: templates/about.html:51 templates/about.html.py:53
msgid "http://en.wikipedia.org/wiki/Python_(programming_language)"
msgstr "http://de.wikipedia.org/wiki/Python_(Programmiersprache)"

#: templates/about.html:52
msgid "Python logo"
msgstr "Python-Logo"

#: templates/about.html:58
msgid "Programming framework"
msgstr "Programmier-Framework"

#: templates/about.html:60 templates/about.html.py:62
msgid "http://en.wikipedia.org/wiki/Django_(web_framework)"
msgstr "http://de.wikipedia.org/wiki/Django_(Framework)"

#: templates/about.html:61
msgid "Django logo"
msgstr "Django-Logo"

#: templates/base.html:20
msgid "DB access time:"
msgstr "DB-Zugriffszeit:"

#: templates/base.html:28
msgid "Welcome,"
msgstr "Willkommen,"

#: templates/base.html:31
msgid "Change password"
msgstr "Ändere Passwort"

#: templates/base.html:32
msgid "Log out"
msgstr "Abmelden"

#: templates/base.html:46
msgid "Jülich Forschungszentrum logo"
msgstr "Logo des Forschungszentrums Jülich"

#: templates/base.html:48
msgid "IEF-5 logo"
msgstr "Logo des IEF-5"

#: templates/base.html:50
msgid "The samples database"
msgstr "Die Probendatenbank"

#: templates/change_password.html:4 templates/change_password.html.py:5
msgid "Password change"
msgstr "Passwort ändern"

#: templates/change_password.html:9
msgid ""
"Please enter your old password, for security's sake, and then enter your new "
"password twice so we can verify you typed it in correctly."
msgstr ""
"Bitte geben Sie aus Sicherheitsgründen erst Ihr altes Passwort und darunter "
"dann zweimal (um sicherzustellen, dass Sie es korrekt eingegeben haben) das "
"neue Kennwort ein."

#: templates/change_password.html:14
msgid "Old password:"
msgstr "Altes Passwort:"

#: templates/change_password.html:16
msgid "New password:"
msgstr "Neues Passwort:"

#: templates/change_password.html:18
msgid "Confirm password:"
msgstr "Passwort wiederholen:"

#: templates/change_password.html:20
msgid "Change my password"
msgstr "Mein Passwort ändern"

<<<<<<< HEAD
#: templates/disambiguation.html:7
#, fuzzy, python-format
msgid ""
"\n"
"      The name %(alias)s is an alias for the following samples:\n"
"    "
msgstr "\nDer Name %(alias)s ist ein Alias für die folgenden Proben:"

#: templates/edit_six_chamber_deposition.html:34
=======
#: templates/edit_six_chamber_deposition.html:33
>>>>>>> 9c43585e
msgid "Deposition error"
msgstr "Fehler in Deposition"

#: templates/edit_six_chamber_deposition.html:84
msgid "Layer error"
msgstr "Fehler in Schicht"

#: templates/edit_six_chamber_deposition.html:110
msgid "duplicate this layer"
msgstr "diese Schicht duplizieren"

#: templates/edit_six_chamber_deposition.html:115
msgid "delete this layer"
msgstr "diese Schicht löschen"

<<<<<<< HEAD
#: templates/edit_six_chamber_deposition.html:242
msgid "delete"
msgstr "löschen"

#: templates/edit_six_chamber_deposition.html:252
=======
#: templates/edit_six_chamber_deposition.html:249
>>>>>>> 9c43585e
msgid "Channel error"
msgstr "Fehler in Channel"

#: templates/edit_six_chamber_deposition.html:265
msgid "Number of channels to be added:"
msgstr "Anzahl der Channels, die hinzugefügt werden sollen:"

#: templates/edit_six_chamber_deposition.html:281
msgid "Number of layers to be added:"
msgstr "Anzahl der Schichten, die hinzugefügt werden sollen:"

#: templates/login.html:5 templates/login.html.py:6
msgid "Chantal login"
msgstr "Chantal-Login"

#: templates/login.html:10
msgid "Your username and password didn't match. Please try again."
msgstr ""
"Ihr Benutzername und Ihr Passwort passen nicht zusammen. Bitte versuchen Sie "
"es noch einmal."

#: templates/login.html:15
msgid "Username"
msgstr "Benutzername"

#: templates/login.html:16
msgid "Password"
msgstr "Passwort"

#: templates/login.html:20
msgid "login"
msgstr "Anmelden"

#: templates/logout.html:6
msgid "Thanks for spending some quality time with the Web site today."
msgstr "Vielen Dank, dass Sie hier ein paar nette Minuten verbracht haben."

#: templates/logout.html:8
msgid "Log in again"
msgstr "Erneut anmelden"

#: templates/password_changed.html:4
msgid "Password change successful"
msgstr "Das Passwort wurde erfolgreich geändert"

#: templates/password_changed.html:10
msgid "Your password was changed."
msgstr "Ihr Passwort wurde geändert."

#: templates/permission_error.html:6
msgid "woman with lock"
msgstr "Frau mit Schloss"

#: templates/permission_error.html:11
msgid ""
"\n"
"    Sorry, you don't have permission to do that action, probably because "
"you\n"
"    are not in the specific group that is allowed to do it.  Please contact "
"the\n"
"    administrator to add you to that group.\n"
"    "
msgstr ""
"\n"
"Leider haben Sie nicht die erforderlichen Zugriffsrechte, um diese Aktion "
"durchzuführen, vermutlich, weil Sie nicht einer bestimmten Gruppe "
"angehören.  Bitte kontaktieren Sie den Administrator, daß er Sie jener "
"Gruppe hinzufügt."

#: templates/show_sample.html:5 templates/show_sample.html.py:6
msgid "History of sample “"
msgstr "Geschichte der Probe „"

#: templates/show_sample.html:5 templates/show_sample.html.py:6
msgid "”"
msgstr "“"

<<<<<<< HEAD
#: templates/show_sample.html:22
msgid "edit"
msgstr "ändern"

#: templates/show_sample_split.html:7
msgid "The parental sample"
msgstr "Die elterliche Probe"

#: templates/show_sample_split.html:9
msgid "was split into the following pieces:"
msgstr "wurde in die folgenden Stücke zerlegt:"
=======
#: templates/show_sample_split.html:7
msgid "The parental sample"
msgstr ""

#: templates/show_sample_split.html:9
msgid "was split into the following pieces:"
msgstr ""
>>>>>>> 9c43585e

#: templates/show_sample_split.html:11
msgid ""
"\n"
"      The sample was split into the following pieces:\n"
"    "
msgstr ""
<<<<<<< HEAD
"\n"
"Die Probe wurde in die folgenden Stücke zerlegt:"

#: templates/show_sample_split.html:26
msgid "this one"
msgstr "diese hier"
=======

#: templates/show_sample_split.html:26
#, fuzzy
msgid "this one"
msgstr "Telefon"
>>>>>>> 9c43585e

#: templates/split_and_rename.html:11
msgid "New sample name(s)"
msgstr "Neue(r) Probenname(n)"

#: templates/split_and_rename.html:21 templates/split_and_rename.html.py:43
msgid "Sample name error"
msgstr "Fehler im Probennamen"

#~ msgid "Sample list"
#~ msgstr "Probenliste"

#~ msgid "if more than one sample, separate them with commas"
#~ msgstr "mehr als eine Probe durch Kommatas trennen"

#~ msgid "I don't know %s."
#~ msgstr "Ich kenne %s nicht."

#~ msgid "Multiple occurences of %s."
#~ msgstr "Mehrfachnennung von %s."

#~ msgid "Login name:"
#~ msgstr "Loginname:"

#~ msgid "Email address:"
#~ msgstr "Email-Adresse:"

#~ msgid "Phone:"
#~ msgstr "Telefon:"

#~ msgid "Add 6-chamber deposition"
#~ msgstr "Neue 6-Kammer-Deposition"

#~ msgid "operators"
#~ msgstr "Operatoren"

#~ msgid "%(count)d years"
#~ msgstr "%(count)d Jahre"

#~ msgid "%(count)d months"
#~ msgstr "%(count)d Monate"

#~ msgid "%(count)d weeks"
#~ msgstr "%(count)d Wochen"

#~ msgid "%(count)d days"
#~ msgstr "%(count)d Tage"

#~ msgid "%(count)d hours"
#~ msgstr "%(count)d Stunden"

#~ msgid "%(count)d minutes"
#~ msgstr "%(count)d Minuten"

#~ msgid "%(count)d seconds"
#~ msgstr "%(count)d Sekunden"

#~ msgid "alias for"
#~ msgstr "Alias von"

#~ msgid "6-chamber deposition “"
#~ msgstr "6-Kammer-Deposition „"<|MERGE_RESOLUTION|>--- conflicted
+++ resolved
@@ -6,19 +6,13 @@
 msgstr ""
 "Project-Id-Version: 0.1\n"
 "Report-Msgid-Bugs-To: \n"
-<<<<<<< HEAD
 "POT-Creation-Date: 2008-07-31 16:09+0200\n"
 "PO-Revision-Date: 2008-07-31 16:10+0200\n"
-=======
-"POT-Creation-Date: 2008-07-30 16:22+0200\n"
-"PO-Revision-Date: 2008-07-30 16:23+0200\n"
->>>>>>> 9c43585e
 "Last-Translator: Torsten Bronger <bronger@physik.rwth-aachen.de>\n"
 "MIME-Version: 1.0\n"
 "Content-Type: text/plain; charset=UTF-8\n"
 "Content-Transfer-Encoding: 8bit\n"
 
-<<<<<<< HEAD
 #: samples/models.py:11 samples/models.py:128 samples/models.py:152
 #: samples/models.py:179
 msgid "name"
@@ -52,7 +46,7 @@
 msgid "process"
 msgstr "Prozess"
 
-#: samples/models.py:31 samples/models.py:135
+#: samples/models.py:135
 msgid "processes"
 msgstr "Prozesse"
 
@@ -64,7 +58,7 @@
 msgid "carrier"
 msgstr "Carrier"
 
-#: samples/models.py:36 samples/models.py:75
+#: samples/models.py:75
 msgid "comments"
 msgstr "Kommentare"
 
@@ -77,45 +71,6 @@
 msgstr "6-Kammer-Deposition"
 
 #: samples/models.py:46
-=======
-#: samples/models.py:11
-msgid "timestamp"
-msgstr "Zeitstempel"
-
-#: samples/models.py:12
-msgid "operator"
-msgstr "Operator"
-
-#: samples/models.py:23
-msgid "process"
-msgstr "Prozess"
-
-#: samples/models.py:24 samples/models.py:123
-msgid "processes"
-msgstr "Prozesse"
-
-#: samples/models.py:27
-msgid "deposition number"
-msgstr "Depositionsnummer"
-
-#: samples/models.py:28
-msgid "carrier"
-msgstr "Carrier"
-
-#: samples/models.py:29 samples/models.py:63
-msgid "comments"
-msgstr "Kommentare"
-
-#: samples/models.py:31
-msgid "6-chamber deposition "
-msgstr "6-Kammer-Deposition "
-
-#: samples/models.py:33
-msgid "6-chamber deposition"
-msgstr "6-Kammer-Deposition"
-
-#: samples/models.py:34
->>>>>>> 9c43585e
 msgid "6-chamber depositions"
 msgstr "6-Kammer-Depositionen"
 
@@ -127,7 +82,6 @@
 msgid "Hall measurements"
 msgstr "Hall-Messungen"
 
-<<<<<<< HEAD
 #: samples/models.py:67
 msgid "layer number"
 msgstr "Schichtnummer"
@@ -144,7 +98,7 @@
 msgid "deposition pressure"
 msgstr "Depositionsdruck"
 
-#: samples/models.py:70 samples/models.py:80
+#: samples/models.py:80
 msgid "with unit"
 msgstr "mit Einheit"
 
@@ -152,7 +106,7 @@
 msgid "deposition time"
 msgstr "Depositionszeit"
 
-#: samples/models.py:71 samples/models.py:77 samples/models.py:82
+#: samples/models.py:82
 msgid "format HH:MM:SS"
 msgstr "Format HH:MM:SS"
 
@@ -200,7 +154,7 @@
 msgid "plasma start power"
 msgstr "Startleistung Plasma"
 
-#: samples/models.py:86 samples/models.py:91
+#: samples/models.py:91
 msgid "in W"
 msgstr "in W"
 
@@ -229,114 +183,10 @@
 msgstr "in Torr"
 
 #: samples/models.py:94
-=======
-#: samples/models.py:55
-msgid "layer number"
-msgstr "Schichtnummer"
-
-#: samples/models.py:56
-msgid "chamber"
-msgstr "Kammer"
-
-#: samples/models.py:57
-msgid "deposition"
-msgstr "Deposition"
-
-#: samples/models.py:58
-msgid "deposition pressure"
-msgstr "Depositionsdruck"
-
-#: samples/models.py:58 samples/models.py:68
-msgid "with unit"
-msgstr "mit Einheit"
-
-#: samples/models.py:59
-msgid "deposition time"
-msgstr "Depositionszeit"
-
-#: samples/models.py:59 samples/models.py:65 samples/models.py:70
-msgid "format HH:MM:SS"
-msgstr "Format HH:MM:SS"
-
-#: samples/models.py:61
-msgid "substrate–electrode distance"
-msgstr "Abstand Substrat–Elektrode"
-
-#: samples/models.py:62
-msgid "in mm"
-msgstr "in mm"
-
-#: samples/models.py:64
-msgid "transfer in the chamber"
-msgstr "Transfer in die Kammer"
-
-#: samples/models.py:65
-msgid "pre-heat"
-msgstr "Pre-Heat"
-
-#: samples/models.py:66
-msgid "gas of gas pre-heat"
-msgstr "Gas im Gas-Pre-Heat"
-
-#: samples/models.py:67
-msgid "pressure of gas pre-heat"
-msgstr "Druck im Gas-Pre-Heat"
-
-#: samples/models.py:69
-msgid "time of gas pre-heat"
-msgstr "Zeit des Gas-Pre-Heats"
-
-#: samples/models.py:71
-msgid "heating temperature"
-msgstr "Heiztemperatur"
-
-#: samples/models.py:71
-msgid "in ℃"
-msgstr "in ℃"
-
-#: samples/models.py:72
-msgid "transfer out of the chamber"
-msgstr "Transfer aus der Kammer"
-
-#: samples/models.py:73
-msgid "plasma start power"
-msgstr "Startleistung Plasma"
-
-#: samples/models.py:74 samples/models.py:79
-msgid "in W"
-msgstr "in W"
-
-#: samples/models.py:75
-msgid "plasma start with carrier"
-msgstr "Plasma startet mit Carrier"
-
-#: samples/models.py:76
-msgid "deposition frequency"
-msgstr "Depositionsfrequenz"
-
-#: samples/models.py:77
-msgid "in MHz"
-msgstr "in MHz"
-
-#: samples/models.py:78
-msgid "deposition power"
-msgstr "Depositionsleistung"
-
-#: samples/models.py:80
-msgid "base pressure"
-msgstr "Basisdruck"
-
-#: samples/models.py:80
-msgid "in Torr"
-msgstr "in Torr"
-
-#: samples/models.py:82
->>>>>>> 9c43585e
 #, python-format
 msgid "layer %(number)d of %(deposition)s"
 msgstr "Schicht %(number)d von %(deposition)s"
 
-<<<<<<< HEAD
 #: samples/models.py:96
 msgid "6-chamber layer"
 msgstr "6-Kammer-Deposition"
@@ -382,58 +232,10 @@
 msgstr "in sccm"
 
 #: samples/models.py:120
-=======
-#: samples/models.py:84
-msgid "6-chamber layer"
-msgstr "6-Kammer-Deposition"
-
-#: samples/models.py:85
-msgid "6-chamber layers"
-msgstr "6-Kammer-Schichten"
-
-#: samples/models.py:92
-msgid "PH3 in 2% SiH4"
-msgstr "PH3 in 2% SiH4"
-
-#: samples/models.py:93
-msgid "TMB in 1% He"
-msgstr "TMB in 1% He"
-
-#: samples/models.py:94
-msgid "B2H6 in 5ppm H2"
-msgstr "B2H6 in 5ppm H2"
-
-#: samples/models.py:100
-msgid "PH3 in 10 ppm H2"
-msgstr "PH3 in 10 ppm H2"
-
-#: samples/models.py:103
-msgid "channel"
-msgstr "Channel"
-
-#: samples/models.py:104
-msgid "layer"
-msgstr "Schicht"
-
-#: samples/models.py:105
-msgid "gas and dilution"
-msgstr "Gas und Verdünnung"
-
-#: samples/models.py:106
-msgid "flow rate"
-msgstr "Flussrate"
-
-#: samples/models.py:106
-msgid "in sccm"
-msgstr "in sccm"
-
-#: samples/models.py:108
->>>>>>> 9c43585e
 #, python-format
 msgid "channel %(number)d of %(layer)s"
 msgstr "Channel %(number)d von %(layer)s"
 
-<<<<<<< HEAD
 #: samples/models.py:122
 msgid "6-chamber channel"
 msgstr "6-Kammer-Channel"
@@ -466,11 +268,11 @@
 msgid "group"
 msgstr "Gruppe"
 
-#: samples/models.py:147 samples/models.py:153
+#: samples/models.py:153
 msgid "sample"
 msgstr "Probe"
 
-#: samples/models.py:148 samples/models.py:180
+#: samples/models.py:180
 msgid "samples"
 msgstr "Proben"
 
@@ -510,98 +312,11 @@
 msgid "language"
 msgstr "Sprache"
 
-#: samples/models.py:198 samples/models.py:199
-=======
-#: samples/models.py:110
-msgid "6-chamber channel"
-msgstr "6-Kammer-Channel"
-
-#: samples/models.py:111
-msgid "6-chamber channels"
-msgstr "6-Kammer-Channels"
-
-#: samples/models.py:116 samples/models.py:140 samples/models.py:167
-msgid "name"
-msgstr "Name"
-
-#: samples/models.py:117
-msgid "current location"
-msgstr "Aktueller Probenort"
-
-#: samples/models.py:119
-msgid "currently responsible person"
-msgstr "Aktuell Verantwortlicher"
-
-#: samples/models.py:120
-msgid "tags"
-msgstr "Tags"
-
-#: samples/models.py:120
-msgid "separated with commas, no whitespace"
-msgstr "mit Kommas getrennt, keine Leerzeichen"
-
-#: samples/models.py:122
-msgid "split origin"
-msgstr "Split-Ursprung"
-
-#: samples/models.py:125
-msgid "group"
-msgstr "Gruppe"
-
-#: samples/models.py:135 samples/models.py:141
-msgid "sample"
-msgstr "Probe"
-
-#: samples/models.py:136 samples/models.py:168
-msgid "samples"
-msgstr "Proben"
-
-#: samples/models.py:145
-msgid "name alias"
-msgstr "Alternativname"
-
-#: samples/models.py:146
-msgid "name aliases"
-msgstr "Alternativnamen"
-
-#: samples/models.py:152
-msgid "parent"
-msgstr "Elter"
-
-#: samples/models.py:163
-msgid "sample split"
-msgstr "Probenspaltung"
-
-#: samples/models.py:164
-msgid "sample splits"
-msgstr "Probenspaltungen"
-
-#: samples/models.py:172
-msgid "sample series"
-msgstr "Probenserie"
-
-#: samples/models.py:173
-msgid "sample serieses"
-msgstr "Probenserien"
-
-#: samples/models.py:180
-msgid "user"
-msgstr "Benutzer"
-
-#: samples/models.py:181
-msgid "language"
-msgstr "Sprache"
-
-#: samples/models.py:182
-msgid "phone"
-msgstr "Telefon"
-
 #: samples/models.py:183
 msgid "my samples"
 msgstr "meine Proben"
 
 #: samples/models.py:187 samples/models.py:188
->>>>>>> 9c43585e
 msgid "user details"
 msgstr "Benutzerdetails"
 
@@ -727,41 +442,21 @@
 msgid "Bulk sample rename for %s"
 msgstr "Probenumbenennung für %s"
 
-<<<<<<< HEAD
-#: samples/views/sample.py:74
-=======
 #: samples/views/sample.py:64
 msgid "is amongst My Samples"
 msgstr "gehört zu Meinen Proben"
 
 #: samples/views/sample.py:70
->>>>>>> 9c43585e
 #, python-format
 msgid "Sample %s could not be found (neither as an alias)."
 msgstr "Probe %s konnte nicht gefunden werden (nicht mal als Aliasname)."
 
-<<<<<<< HEAD
-#: samples/views/six_chamber_deposition.py:21
-msgid "Sample list"
-msgstr "Probenliste"
-
-#: samples/views/six_chamber_deposition.py:22
-msgid "if more than one sample, separate them with commas"
-msgstr "mehr als eine Probe durch Kommatas trennen"
-
-#: samples/views/six_chamber_deposition.py:47
-=======
 #: samples/views/sample.py:80
->>>>>>> 9c43585e
 #, python-format
 msgid "Sample %s was added to Your Samples."
 msgstr "Probe %s wurde zu Meinen Proben hinzugefügt."
 
-<<<<<<< HEAD
-#: samples/views/six_chamber_deposition.py:49
-=======
 #: samples/views/sample.py:83
->>>>>>> 9c43585e
 #, python-format
 msgid "Sample %s was removed from Your Samples."
 msgstr "Probe %s wurde von Meinen Proben entfernt."
@@ -774,12 +469,11 @@
 msgid "Operator"
 msgstr "Operator"
 
-<<<<<<< HEAD
-#: samples/views/six_chamber_deposition.py:51
-msgid "You must give at least one valid sample name."
-msgstr "Sie müssen mindestens eine gültige Probe angeben."
-
-#: samples/views/six_chamber_deposition.py:80
+#: samples/views/six_chamber_deposition.py:44
+msgid "You must mark at least one sample."
+msgstr "Sie müssen mindestens eine Probe markieren."
+
+#: samples/views/six_chamber_deposition.py:72
 msgid "Name is unknown."
 msgstr "Dieser Name ist unbekannt."
 
@@ -801,52 +495,16 @@
 msgstr "Die Nummer ist ein Duplikat."
 
 #: samples/views/six_chamber_deposition.py:260
-=======
-#: samples/views/six_chamber_deposition.py:44
-msgid "You must mark at least one sample."
-msgstr "Sie müssen mindestens eine Probe markieren."
-
-#: samples/views/six_chamber_deposition.py:72
-msgid "Name is unknown."
-msgstr "Dieser Name ist unbekannt."
-
-#: samples/views/six_chamber_deposition.py:96
-msgid "Gas type is unknown."
-msgstr "Dieser Gastyp ist unbekannt."
-
-#: samples/views/six_chamber_deposition.py:182
-msgid "This deposition number exists already."
-msgstr "Diese Depositionsnummer ist schon vergeben."
-
-#: samples/views/six_chamber_deposition.py:185
-msgid "No layers given."
-msgstr "Keine Schichten angebeben."
-
-#: samples/views/six_chamber_deposition.py:191
-#: samples/views/six_chamber_deposition.py:198
-msgid "Number is a duplicate."
-msgstr "Die Nummer ist ein Duplikat."
-
-#: samples/views/six_chamber_deposition.py:253
->>>>>>> 9c43585e
 #, python-format
 msgid "Deposition %s was successfully changed in the database."
 msgstr ""
 
-<<<<<<< HEAD
 #: samples/views/six_chamber_deposition.py:264
-=======
-#: samples/views/six_chamber_deposition.py:257
->>>>>>> 9c43585e
 #, python-format
 msgid "Deposition %s was successfully added to the database."
 msgstr ""
 
-<<<<<<< HEAD
 #: samples/views/six_chamber_deposition.py:269
-=======
-#: samples/views/six_chamber_deposition.py:262
->>>>>>> 9c43585e
 #, python-format
 msgid "6-chamber deposition “%s”"
 msgstr "6-Kammer-Deposition „%s“"
@@ -1047,7 +705,6 @@
 msgid "Change my password"
 msgstr "Mein Passwort ändern"
 
-<<<<<<< HEAD
 #: templates/disambiguation.html:7
 #, fuzzy, python-format
 msgid ""
@@ -1057,9 +714,6 @@
 msgstr "\nDer Name %(alias)s ist ein Alias für die folgenden Proben:"
 
 #: templates/edit_six_chamber_deposition.html:34
-=======
-#: templates/edit_six_chamber_deposition.html:33
->>>>>>> 9c43585e
 msgid "Deposition error"
 msgstr "Fehler in Deposition"
 
@@ -1075,15 +729,11 @@
 msgid "delete this layer"
 msgstr "diese Schicht löschen"
 
-<<<<<<< HEAD
 #: templates/edit_six_chamber_deposition.html:242
 msgid "delete"
 msgstr "löschen"
 
 #: templates/edit_six_chamber_deposition.html:252
-=======
-#: templates/edit_six_chamber_deposition.html:249
->>>>>>> 9c43585e
 msgid "Channel error"
 msgstr "Fehler in Channel"
 
@@ -1161,7 +811,6 @@
 msgid "”"
 msgstr "“"
 
-<<<<<<< HEAD
 #: templates/show_sample.html:22
 msgid "edit"
 msgstr "ändern"
@@ -1173,15 +822,6 @@
 #: templates/show_sample_split.html:9
 msgid "was split into the following pieces:"
 msgstr "wurde in die folgenden Stücke zerlegt:"
-=======
-#: templates/show_sample_split.html:7
-msgid "The parental sample"
-msgstr ""
-
-#: templates/show_sample_split.html:9
-msgid "was split into the following pieces:"
-msgstr ""
->>>>>>> 9c43585e
 
 #: templates/show_sample_split.html:11
 msgid ""
@@ -1189,20 +829,12 @@
 "      The sample was split into the following pieces:\n"
 "    "
 msgstr ""
-<<<<<<< HEAD
 "\n"
 "Die Probe wurde in die folgenden Stücke zerlegt:"
 
 #: templates/show_sample_split.html:26
 msgid "this one"
 msgstr "diese hier"
-=======
-
-#: templates/show_sample_split.html:26
-#, fuzzy
-msgid "this one"
-msgstr "Telefon"
->>>>>>> 9c43585e
 
 #: templates/split_and_rename.html:11
 msgid "New sample name(s)"
