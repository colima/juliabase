--- conflicted
+++ resolved
@@ -169,8 +169,7 @@
     return name.replace("/", "!")
 
 def url2name(url):
-<<<<<<< HEAD
-    return url.replace("_", "/")
+    return url.replace("!", "/")
 
 class ProcessContext(object):
     def __init__(self, user, original_sample=None, process=None):
@@ -242,7 +241,4 @@
             context_instance=RequestContext(request))
     if not has_permission_for_sample(request.user, sample):
         return None, HttpResponseRedirect("permission_error")
-    return sample, None
-=======
-    return url.replace("!", "/")
->>>>>>> c0e72c7a
+    return sample, None