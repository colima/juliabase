#!/usr/bin/env python
# -*- coding: utf-8 -*-

u"""All views and helper routines directly connected with the large-area
deposition.  This includes adding, editing, and viewing such processes.

Note that this implementation differs greatly from the first deposition system
implementation for the 6-chamber deposition.  The main reason is that I have
many forms here, so keeping everything in one class called `FormSet` saved me
from having annoyingly long function signature.  Another reason is the
ideosyncratic way to number depositions for the large-area, which leads to
*calculated* layer and deposition numbers rather than the free, editable
numbers for the 6-chamber deposition.

I recommend to copy from here instead of from the 6-chamber deposition for new
deposition views.
"""

from __future__ import absolute_import

import re, datetime
from django.contrib.auth.decorators import login_required
from django.template import RequestContext
from django.shortcuts import render_to_response, get_object_or_404
from samples import models, permissions
from django import forms
from django.forms.util import ValidationError
from django.utils.translation import ugettext as _, ugettext_lazy, ugettext, ungettext
import django.core.urlresolvers
import django.contrib.auth.models
<<<<<<< HEAD
from samples.views import utils, form_utils
=======
from chantal.samples.views import utils, form_utils, feed_utils


class SamplesForm(forms.Form):
    u"""Form for the list selection of samples that took part in the
    deposition.
    """
    _ = ugettext_lazy
    sample_list = form_utils.MultipleSamplesField(label=_(u"Samples"))

    def __init__(self, user_details, preset_sample, deposition, data=None, **kwargs):
        u"""Class constructor.  Note that I have to distinguish clearly here
        between new and existing depositions.
        """
        samples = list(user_details.my_samples.all())
        if deposition:
            # Mark the samples of the deposition in the choise field
            kwargs["initial"] = {"sample_list": deposition.samples.values_list("pk", flat=True)}
            # Don't use ``data`` because it's disabled and thus empty (see
            # below)
            super(SamplesForm, self).__init__(**kwargs)
            self.fields["sample_list"].widget.attrs["disabled"] = "disabled"
            samples.extend(deposition.samples.all())
        else:
            super(SamplesForm, self).__init__(data, **kwargs)
            if preset_sample:
                samples.append(preset_sample)
                self.fields["sample_list"].initial = [preset_sample.pk]
        self.fields["sample_list"].set_samples(samples)
        self.fields["sample_list"].widget.attrs.update({"size": "17", "style": "vertical-align: top"})
>>>>>>> 486c2a41


class DepositionForm(form_utils.ProcessForm):
    u"""Model form for the deposition main data.  I only overwrite ``operator``
    in order to have full real names.
    """
    _ = ugettext_lazy
    operator = form_utils.FixedOperatorField(label=_(u"Operator"))

    def __init__(self, user, data=None, **kwargs):
        u"""Class constructor just for changing the appearance of the number
        field."""
        super(DepositionForm, self).__init__(data, **kwargs)
        self.fields["number"].widget.attrs.update({"readonly": "readonly", "style": "font-size: large", "size": "8"})
        deposition = kwargs.get("instance")
        self.fields["operator"].set_operator(deposition.operator if deposition else user, user.is_staff)
        self.fields["operator"].initial = deposition.operator.pk if deposition else user.pk

    def clean_number(self):
        return form_utils.clean_deposition_number_field(self.cleaned_data["number"], "L")

    def validate_unique(self):
        u"""Overridden to disable Django's intrinsic test for uniqueness.  I
        simply disable this inherited method completely because I do my own
        uniqueness test in `FormSet.__is_referentially_valid`.  I cannot use
        Django's built-in test anyway because it leads to an error message in
        wrong German (difficult to fix, even for the Django guys).
        """
        pass

    def clean(self):
        if "number" in self.cleaned_data and "timestamp" in self.cleaned_data:
            if int(self.cleaned_data["number"][:2]) != self.cleaned_data["timestamp"].year % 100:
                form_utils.append_error(self, _(u"The first two digits must match the year of the deposition."), "number")
                del self.cleaned_data["number"]
        return self.cleaned_data

    class Meta:
        model = models.LargeAreaDeposition
        exclude = ("external_operator",)


class LayerForm(forms.ModelForm):
    u"""Model form for a single layer.
    """
    _ = ugettext_lazy

    def __init__(self, *args, **kwargs):
        u"""Form constructor.  I only tweak the HTML layout slightly, and I set
        the initial date to today for fresh layers.
        """
        if "instance" not in kwargs:
            # Note that ``initial`` has higher priority than ``instance`` in
            # model forms.
            initial = kwargs.get("initial", {})
            initial["date"] = datetime.date.today()
            kwargs["initial"] = initial
        super(LayerForm, self).__init__(*args, **kwargs)
        self.fields["number"].widget.attrs.update({"readonly": "readonly", "size": "5", "style": "font-size: large"})
        for fieldname in ["date", "sih4", "h2", "tmb", "ch4", "co2", "ph3", "power", "pressure", "temperature",
                          "time", "dc_bias", "electrodes_distance"]:
            self.fields[fieldname].widget.attrs["size"] = "10"

    class Meta:
        model = models.LargeAreaLayer
        exclude = ("deposition",)


class RemoveFromMySamplesForm(forms.Form):
    u"""Form for the question whether the user wants to remove the deposited
        samples from the “My Samples” list after having created the deposition.
    """
    _ = ugettext_lazy
    remove_deposited_from_my_samples = forms.BooleanField(label=_(u"Remove deposited samples from My Samples"),
                                                          required=False, initial=True)


class ChangeLayerForm(forms.Form):
    u"""Form for manipulating a layer.  Duplicating it (appending the
    duplicate), deleting it, and moving it up- or downwards.
    """
    _ = ugettext_lazy
    duplicate_this_layer = forms.BooleanField(label=_(u"duplicate this layer"), required=False)
    remove_this_layer = forms.BooleanField(label=_(u"remove this layer"), required=False)
    move_this_layer = forms.ChoiceField(label=_(u"move this layer"), required=False,
                                        choices=(("", _(u"---------")), ("up", _(u"up")), ("down", _(u"down"))))

    def clean(self):
        _ = ugettext
        operations = 0
        if self.cleaned_data["duplicate_this_layer"]:
            operations += 1
        if self.cleaned_data["remove_this_layer"]:
            operations += 1
        if self.cleaned_data.get("move_this_layer"):
            operations += 1
        if operations > 1:
            raise ValidationError(_(u"You can't duplicate, move, or remove a layer at the same time."))
        return self.cleaned_data


class FormSet(object):
    u"""Class for holding all forms of the large-area deposition views, and for
    all methods working on these forms.

    :ivar deposition: the deposition to be edited.  If it is ``None``, we
      create a new one.  This is very important because testing ``deposition``
      is the only way to distinguish between editing or creating.

    :type deposition: `models.LargeAreaDeposition` or ``NoneType``
    """
    deposition_number_pattern = re.compile(ur"(?P<prefix>\d\dL-)(?P<number>\d+)$")

    def __init__(self, request, deposition_number):
        u"""Class constructor.  Note that I don't create the forms here – this
        is done later in `from_post_data` and in `from_database`.

        :Parameters:
          - `request`: the current HTTP Request object
          - `deposition_number`: number of the deposition to be edited/created.
            If this number already exists, *edit* it, if not, *create* it.

        :type request: ``HttpRequest``
        :type deposition_number: unicode
        """
        self.user = request.user
        self.user_details = utils.get_profile(self.user)
        self.deposition = \
            get_object_or_404(models.LargeAreaDeposition, number=deposition_number) if deposition_number else None
        self.deposition_form = self.add_layers_form = self.samples_form = self.remove_from_my_samples_form = None
        self.layer_forms, self.change_layer_forms = [], []
        self.preset_sample = utils.extract_preset_sample(request) if not self.deposition else None
        self.post_data = None
        self.remote_client = utils.is_remote_client(request)

    def from_post_data(self, post_data):
        u"""Generate all forms from the post data submitted by the user.

        :Parameters:
          - `post_data`: the result from ``request.POST``

        :type post_data: ``QueryDict``
        """
        self.post_data = post_data
        self.deposition_form = DepositionForm(self.user, self.post_data, instance=self.deposition)
        self.add_layers_form = form_utils.AddLayersForm(self.user_details, models.LargeAreaDeposition, self.post_data)
        if not self.deposition:
            self.remove_from_my_samples_form = RemoveFromMySamplesForm(self.post_data)
        self.samples_form = \
            form_utils.DepositionSamplesForm(self.user_details, self.preset_sample, self.deposition, self.post_data)
        indices = form_utils.collect_subform_indices(self.post_data)
        self.layer_forms = [LayerForm(self.post_data, prefix=str(layer_index)) for layer_index in indices]
        self.change_layer_forms = [ChangeLayerForm(self.post_data, prefix=str(change_layer_index))
                                   for change_layer_index in indices]

    def __read_layer_forms(self, source_deposition, destination_deposition_number=None):
        u"""Generate a set of layer forms from database data.  Note that the
        layers are not returned – instead, they are written directly into
        ``self.layer_forms``.

        :Parameters:
          - `source_deposition`: the deposition from which the layers should be
            taken.  Note that this may be the deposition which is currently
            edited, or the deposition which is duplicated to create a new
            deposition.
          - `destination_deposition_number`: if given, duplicate into a
            deposition with this number.  If none, ``source_deposition``
            already contains the proper deposition number.

        :type source_deposition: `models.LargeAreaDeposition`
        :type destination_deposition_number: unicode
        """
        if destination_deposition_number:
            base_number = int(self.deposition_number_pattern.match(destination_deposition_number).group("number")) - \
                source_deposition.layers.count() + 1
        else:
            base_number = int(self.deposition_number_pattern.match(source_deposition.number).group("number")) - \
                source_deposition.layers.count() + 1
        self.layer_forms = [LayerForm(prefix=str(layer_index), instance=layer,
                                      initial={"number": utils.three_digits(base_number + layer_index)})
                            for layer_index, layer in enumerate(source_deposition.layers.all())]

    def from_database(self, query_dict):
        u"""Create all forms from database data.  This is used if the view was
        retrieved from the user with the HTTP GET method, so there hasn't been
        any post data submitted.

        I have to distinguish all three cases in this method: editing, copying,
        and duplication.

        :Parameters:
          - `query_dict`: dictionary with all given URL query string parameters

        :type query_dict: dict mapping unicode to unicode
        """
        copy_from = query_dict.get("copy_from")
        if not self.deposition and copy_from:
            # Duplication of a deposition
            source_deposition_query = models.LargeAreaDeposition.objects.filter(number=copy_from)
            if source_deposition_query.count() == 1:
                deposition_data = source_deposition_query.values()[0]
                deposition_data["timestamp"] = datetime.datetime.now()
                deposition_data["operator"] = self.user.pk
                deposition_data["number"] = utils.get_next_deposition_number("L")
                self.deposition_form = DepositionForm(self.user, initial=deposition_data)
                self.__read_layer_forms(source_deposition_query.all()[0], deposition_data["number"])
        if not self.deposition_form:
            if self.deposition:
                # Normal edit of existing deposition
                self.deposition_form = DepositionForm(self.user, instance=self.deposition)
                self.__read_layer_forms(self.deposition)
            else:
                # New deposition, or duplication has failed
                self.deposition_form = DepositionForm(
                    self.user, initial={"operator": self.user.pk, "timestamp": datetime.datetime.now(),
                                        "number": utils.get_next_deposition_number("L")})
                self.layer_forms, self.change_layer_forms = [], []
        self.samples_form = form_utils.DepositionSamplesForm(self.user_details, self.preset_sample, self.deposition)
        self.change_layer_forms = [ChangeLayerForm(prefix=str(index)) for index in range(len(self.layer_forms))]
        self.add_layers_form = form_utils.AddLayersForm(self.user_details, models.LargeAreaDeposition)
        if not self.deposition:
            self.remove_from_my_samples_form = RemoveFromMySamplesForm()

    def __change_structure(self):
        u"""Apply any layer-based rearrangements the user has requested.  This
        is layer duplication, order changes, appending of layers, and deletion.

        The method has two parts: First, the changes are collected in a data
        structure called ``new_layers``.  Then, I walk through ``new_layers``
        and build a new list ``self.layer_forms`` from it.

        ``new_layers`` is a list of small lists.  Every small list has a string
        as its zeroth element which may be ``"original"``, ``"duplicate"``, or
        ``"new"``, denoting the origin of that layer form.  The remainding
        elements are parameters: the (old) layer and change-layer form for
        ``"original"``; the source layer form for ``"duplicate"``; and the
        initial layer form data for ``"new"``.

        Of course, the new layer forms are not validated.  Therefore,
        `__is_all_valid` is called *after* this routine in `save_to_database`.

        Note that – as usual – the numbers of depositions and layers are called
        *number*, whereas the internal numbers used as prefixes in the HTML
        names are called *indices*.  The index (and thus prefix) of a layer
        form does never change (in contrast to the 6-chamber deposition, see
        `form_utils.normalize_prefixes`), not even across many “post cycles”.
        Only the layer numbers are used for determining the order of layers.

        :Return:
          whether the structure was changed in any way.

        :rtype: bool
        """
        structure_changed = False
        new_layers = [["original", layer_form, change_layer_form]
                      for layer_form, change_layer_form in zip(self.layer_forms, self.change_layer_forms)]

        # Move layers
        for i in range(len(new_layers)):
            layer_form, change_layer_form = new_layers[i][1:3]
            if change_layer_form.is_valid():
                movement = change_layer_form.cleaned_data["move_this_layer"]
                if movement:
                    new_layers[i][2] = ChangeLayerForm(prefix=layer_form.prefix)
                    structure_changed = True
                    if movement == "up" and i > 0:
                        temp = new_layers[i-1]
                        new_layers[i-1] = new_layers[i]
                        new_layers[i] = temp
                    elif movement == "down" and i < len(new_layers) - 1:
                        temp = new_layers[i]
                        new_layers[i] = new_layers[i+1]
                        new_layers[i+1] = temp

        # Duplicate layers
        for i in range(len(new_layers)):
            layer_form, change_layer_form = new_layers[i][1:3]
            if layer_form.is_valid() and \
                    change_layer_form.is_valid() and change_layer_form.cleaned_data["duplicate_this_layer"]:
                new_layers.append(("duplicate", layer_form))
                new_layers[i][2] = ChangeLayerForm(prefix=layer_form.prefix)
                structure_changed = True

        # Add layers
        if self.add_layers_form.is_valid():
            for i in range(self.add_layers_form.cleaned_data["number_of_layers_to_add"]):
                new_layers.append(("new", {}))
                structure_changed = True
            # Add MyLayer
            my_layer_data = self.add_layers_form.cleaned_data["my_layer_to_be_added"]
            if my_layer_data is not None:
                new_layers.append(("new", my_layer_data))
                structure_changed = True
            self.add_layers_form = form_utils.AddLayersForm(self.user_details, models.LargeAreaDeposition)

        # Delete layers
        for i in range(len(new_layers)-1, -1, -1):
            if len(new_layers[i]) == 3:
                change_layer_form = new_layers[i][2]
                if change_layer_form.is_valid() and change_layer_form.cleaned_data["remove_this_layer"]:
                    del new_layers[i]
                    structure_changed = True

        # Apply changes
        next_full_number = None
        if self.deposition:
            next_full_number = self.deposition.number[:4] + utils.three_digits(self.deposition.layers.all()[0].number)
        elif self.deposition_form.is_valid():
            match = self.deposition_number_pattern.match(self.deposition_form.cleaned_data["number"])
            if match:
                number_of_first_layer = int(match.group("number")) - (len(self.layer_forms) - 1 if self.layer_forms else 0)
                next_full_number = match.group("prefix") + utils.three_digits(number_of_first_layer)
        if not next_full_number:
            next_full_number = utils.get_next_deposition_number("L")
        deposition_number_match = self.deposition_number_pattern.match(next_full_number)
        next_layer_number = int(deposition_number_match.group("number"))
        old_prefixes = [int(layer_form.prefix) for layer_form in self.layer_forms if layer_form.is_bound]
        next_prefix = max(old_prefixes) + 1 if old_prefixes else 0
        self.layer_forms = []
        self.change_layer_forms = []
        for new_layer in new_layers:
            if new_layer[0] == "original":
                post_data = self.post_data.copy()
                prefix = new_layer[1].prefix
                post_data[prefix+"-number"] = utils.three_digits(next_layer_number)
                next_layer_number += 1
                self.layer_forms.append(LayerForm(post_data, prefix=prefix))
                self.change_layer_forms.append(new_layer[2])
            elif new_layer[0] == "duplicate":
                original_layer = new_layer[1]
                if original_layer.is_valid():
                    layer_data = original_layer.cleaned_data
                    layer_data["number"] = utils.three_digits(next_layer_number)
                    next_layer_number += 1
                    self.layer_forms.append(LayerForm(initial=layer_data, prefix=str(next_prefix)))
                    self.change_layer_forms.append(ChangeLayerForm(prefix=str(next_prefix)))
                    next_prefix += 1
            elif new_layer[0] == "new":
                initial = new_layer[1]
                initial["number"] = utils.three_digits(next_layer_number)
                self.layer_forms.append(LayerForm(initial=initial, prefix=str(next_prefix)))
                self.change_layer_forms.append(ChangeLayerForm(prefix=str(next_prefix)))
                next_layer_number += 1
                next_prefix += 1
            else:
                raise AssertionError("Wrong first field in new_layers structure: " + new_layer[0])
        # Finally, adjust the deposition number to the new number of layers.
        post_data = self.post_data.copy()
        post_data["number"] = deposition_number_match.group("prefix") + \
            utils.three_digits(next_layer_number - 1 if self.layer_forms else next_layer_number)
        self.deposition_form = DepositionForm(self.user, post_data, instance=self.deposition)

        return structure_changed

    def __is_all_valid(self):
        u"""Tests the “inner” validity of all forms belonging to this view.
        This function calls the ``is_valid()`` method of all forms, even if one
        of them returns ``False`` (and makes the return value clear
        prematurely).

        :Return:
          whether all forms are valid.

        :rtype: bool
        """
        all_valid = self.deposition_form.is_valid()
        all_valid = (self.add_layers_form.is_valid() or not self.add_layers_form.is_bound) and all_valid
        if not self.deposition:
            all_valid = self.remove_from_my_samples_form.is_valid() and all_valid
        if not self.deposition:
            all_valid = self.samples_form.is_valid() and all_valid
        all_valid = all([layer_form.is_valid() for layer_form in self.layer_forms]) and all_valid
        all_valid = all([(change_layer_form.is_valid() or not change_layer_form.is_bound)
                         for change_layer_form in self.change_layer_forms]) and all_valid
        return all_valid

    def __is_referentially_valid(self):
        u"""Test whether all forms are consistent with each other and with the
        database.  For example, no layer number must occur twice, and the
        deposition number must not exist within the database.

        Note that I test many situations here that cannot be achieved with
        using the browser because all number fields are read-only and thus
        inherently referentially valid.  However, the remote client (or a
        manipulated HTTP client) may be used in a malicious way, thus I have to
        test for *all* cases.

        :Return:
          whether all forms are consistent with each other and the database

        :rtype: bool
        """
        referentially_valid = True
        if not self.layer_forms:
            form_utils.append_error(self.deposition_form, _(u"No layers given."))
            referentially_valid = False
        if self.deposition_form.is_valid():
            match = self.deposition_number_pattern.match(self.deposition_form.cleaned_data["number"])
            deposition_prefix = match.group("prefix")
            number_only = int(match.group("number"))
            deposition_numbers = models.LargeAreaDeposition.objects.filter(
                number__startswith=deposition_prefix).values_list("number", flat=True).all()
            deposition_numbers = [int(number[len(deposition_prefix):]) for number in deposition_numbers]
            max_deposition_number = max(deposition_numbers) if deposition_numbers else 0
            if self.deposition:
                if self.layer_forms and self.layer_forms[0].is_valid() and \
                        self.layer_forms[0].cleaned_data["number"] != self.deposition.layers.all()[0].number:
                    form_utils.append_error(self.deposition_form, _(u"You can't change the number of the first layer."))
                    referentially_valid = False
                old_number_only = int(self.deposition_number_pattern.match(self.deposition.number).group("number"))
                higher_deposition_numbers = [number for number in deposition_numbers if number > old_number_only]
                if higher_deposition_numbers:
                    next_number = min(higher_deposition_numbers)
                    number_of_next_layers = models.LargeAreaDeposition.objects.get(
                        number=deposition_prefix+utils.three_digits(next_number)).layers.count()
                    if number_only + number_of_next_layers > next_number:
                        form_utils.append_error(self.deposition_form, _(u"New layers collide with following deposition."))
                        referentially_valid = False
            else:
                if self.layer_forms and self.layer_forms[0].is_valid() and \
                        self.layer_forms[0].cleaned_data["number"] <= max_deposition_number:
                    form_utils.append_error(self.deposition_form, _(u"Overlap with previous deposition numbers."))
                    referentially_valid = False
            if self.samples_form.is_valid():
                dead_samples = form_utils.dead_samples(self.samples_form.cleaned_data["sample_list"],
                                                       self.deposition_form.cleaned_data["timestamp"])
                if dead_samples:
                    error_message = ungettext(u"The sample %s is already dead at this time.",
                                              u"The samples %s are already dead at this time.", len(dead_samples))
                    error_message %= utils.format_enumeration([sample.name for sample in dead_samples])
                    form_utils.append_error(self.deposition_form, error_message, "timestamp")
                    referentially_valid = False
            for i, layer_form in enumerate(self.layer_forms):
                if layer_form.is_valid() and \
                        layer_form.cleaned_data["number"] - i + len(self.layer_forms) - 1 != number_only:
                    form_utils.append_error(layer_form, _(u"Layer number is not consecutive."))
                    referentially_valid = False
        return referentially_valid

    def save_to_database(self):
        u"""Apply all layer changes, check the whole validity of the data, and
        save the forms to the database.  Only the deposition is just updated if
        it already existed.  However, the layers are completely deleted and
        re-constructed from scratch.

        :Return:
          The saved deposition object, or ``None`` if validation failed

        :rtype: `models.LargeAreaDeposition` or ``NoneType``
        """
        database_ready = not self.__change_structure() if not self.remote_client else True
        database_ready = self.__is_all_valid() and database_ready
        database_ready = self.__is_referentially_valid() and database_ready
        if database_ready:
            deposition = self.deposition_form.save()
            if not self.deposition:
                # Change sample list only for *new* depositions
                deposition.samples = self.samples_form.cleaned_data["sample_list"]
            deposition.layers.all().delete()
            for layer_form in self.layer_forms:
                layer = layer_form.save(commit=False)
                layer.deposition = deposition
                layer.save()
<<<<<<< HEAD
            feed_utils.Reporter(self.user).report_physical_process(
                deposition, self.edit_description_form.cleaned_data if self.edit_description_form else None)
=======
#             feed_utils.Reporter(self.user).report_physical_process(
#                 deposition, self.edit_description_form.cleaned_data if self.edit_description_form else None)
>>>>>>> 486c2a41
            return deposition

    def get_context_dict(self):
        u"""Retrieve the context dictionary to be passed to the template.  This
        context dictionary contains all forms in an easy-to-use format for the
        template code.

        :Return:
          context dictionary

        :rtype: dict mapping str to various types
        """
        return {"deposition": self.deposition_form, "samples": self.samples_form,
                "layers_and_change_layers": zip(self.layer_forms, self.change_layer_forms),
                "add_layers": self.add_layers_form, "remove_from_my_samples": self.remove_from_my_samples_form}


@login_required
def edit(request, deposition_number):
    u"""Edit or create a large-area deposition.  In case of creation, starting
    with a duplicate of another deposition is also possible if a ``copy-from``
    query string parameter is present (as for the other depositions).

    :Parameters:
      - `request`: the current HTTP Request object
      - `deposition_number`: number of the deposition to be edited/created.  If
        this number already exists, *edit* it, if not, *create* it.

    :type request: ``HttpRequest``
    :type deposition_number: unicode

    :Returns:
      the HTTP response object

    :rtype: ``HttpResponse``
    """
    form_set = FormSet(request, deposition_number)
    permissions.assert_can_add_edit_physical_process(request.user, form_set.deposition, models.LargeAreaDeposition)
    if request.method == "POST":
        form_set.from_post_data(request.POST)
        deposition = form_set.save_to_database()
        if deposition:
            if form_set.remove_from_my_samples_form and \
                    form_set.remove_from_my_samples_form.cleaned_data["remove_deposited_from_my_samples"]:
                utils.remove_samples_from_my_samples(deposition.samples.all(), form_set.user_details)
            if deposition_number:
                request.session["success_report"] = \
                    _(u"Deposition %s was successfully changed in the database.") % deposition.number
                return utils.HttpResponseSeeOther(django.core.urlresolvers.reverse("samples.views.main.main_menu"))
            else:
                if utils.is_remote_client(request):
                    return utils.respond_to_remote_client(deposition.number)
                else:
                    request.session["success_report"] = \
                        _(u"Deposition %s was successfully added to the database.") % deposition.number
                    return utils.HttpResponseSeeOther(django.core.urlresolvers.reverse(
                            "samples.views.split_after_deposition.split_and_rename_after_deposition",
                            kwargs={"deposition_number": deposition.number}))
    else:
        form_set.from_database(utils.parse_query_string(request))
    title = _(u"Large-area deposition “%s”") % deposition_number if deposition_number else _(u"Add large-area deposition")
    context_dict = {"title": title}
    context_dict.update(form_set.get_context_dict())
    return render_to_response("edit_large_area_deposition.html", context_dict, context_instance=RequestContext(request))


@login_required
def show(request, deposition_number):
    u"""Show an existing large-area_deposision.  You must be a large-area
    operator *or* be able to view one of the samples affected by this
    deposition in order to be allowed to view it.

    :Parameters:
      - `request`: the current HTTP Request object
      - `deposition_number`: the number (=name) or the deposition

    :type request: ``HttpRequest``
    :type deposition_number: unicode

    :Returns:
      the HTTP response object

    :rtype: ``HttpResponse``
    """
    deposition = get_object_or_404(models.LargeAreaDeposition, number=deposition_number)
    samples = deposition.samples
    permissions.assert_can_view_physical_process(request.user, deposition)
    template_context = {"title": _(u"Large-area deposition “%s”") % deposition.number, "samples": samples.all(),
                        "process": deposition}
    template_context.update(utils.ProcessContext(request.user).digest_process(deposition))
    return render_to_response("show_process.html", template_context, context_instance=RequestContext(request))<|MERGE_RESOLUTION|>--- conflicted
+++ resolved
@@ -28,40 +28,7 @@
 from django.utils.translation import ugettext as _, ugettext_lazy, ugettext, ungettext
 import django.core.urlresolvers
 import django.contrib.auth.models
-<<<<<<< HEAD
 from samples.views import utils, form_utils
-=======
-from chantal.samples.views import utils, form_utils, feed_utils
-
-
-class SamplesForm(forms.Form):
-    u"""Form for the list selection of samples that took part in the
-    deposition.
-    """
-    _ = ugettext_lazy
-    sample_list = form_utils.MultipleSamplesField(label=_(u"Samples"))
-
-    def __init__(self, user_details, preset_sample, deposition, data=None, **kwargs):
-        u"""Class constructor.  Note that I have to distinguish clearly here
-        between new and existing depositions.
-        """
-        samples = list(user_details.my_samples.all())
-        if deposition:
-            # Mark the samples of the deposition in the choise field
-            kwargs["initial"] = {"sample_list": deposition.samples.values_list("pk", flat=True)}
-            # Don't use ``data`` because it's disabled and thus empty (see
-            # below)
-            super(SamplesForm, self).__init__(**kwargs)
-            self.fields["sample_list"].widget.attrs["disabled"] = "disabled"
-            samples.extend(deposition.samples.all())
-        else:
-            super(SamplesForm, self).__init__(data, **kwargs)
-            if preset_sample:
-                samples.append(preset_sample)
-                self.fields["sample_list"].initial = [preset_sample.pk]
-        self.fields["sample_list"].set_samples(samples)
-        self.fields["sample_list"].widget.attrs.update({"size": "17", "style": "vertical-align: top"})
->>>>>>> 486c2a41
 
 
 class DepositionForm(form_utils.ProcessForm):
@@ -525,13 +492,8 @@
                 layer = layer_form.save(commit=False)
                 layer.deposition = deposition
                 layer.save()
-<<<<<<< HEAD
-            feed_utils.Reporter(self.user).report_physical_process(
-                deposition, self.edit_description_form.cleaned_data if self.edit_description_form else None)
-=======
 #             feed_utils.Reporter(self.user).report_physical_process(
 #                 deposition, self.edit_description_form.cleaned_data if self.edit_description_form else None)
->>>>>>> 486c2a41
             return deposition
 
     def get_context_dict(self):
