--- conflicted
+++ resolved
@@ -1,13 +1,6 @@
 #!/usr/bin/env python
 # -*- coding: utf-8 -*-
 #
-<<<<<<< HEAD
-# This file is part of JuliaBase, the samples database.
-#
-# Copyright © 2008–2014 Forschungszentrum Jülich, Germany,
-#                       Marvin Goblet <m.goblet@fz-juelich.de>,
-#                       Torsten Bronger <t.bronger@fz-juelich.de>
-=======
 # This file is part of JuliaBase-Institute, see http://www.juliabase.org.
 # Copyright © 2008–2015 Forschungszentrum Jülich GmbH, Jülich, Germany
 #
@@ -15,7 +8,6 @@
 # the terms of the GNU General Public License as published by the Free Software
 # Foundation, either version 3 of the License, or (at your option) any later
 # version.
->>>>>>> f74a13a7
 #
 # In particular, you may modify this file freely and even remove this license,
 # and offer it as part of a web service, as long as you do not distribute it.
