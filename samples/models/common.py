--- conflicted
+++ resolved
@@ -681,16 +681,12 @@
                 context["edit_url"] = None
         else:
             context["edit_url"] = None
-<<<<<<< HEAD
         if samples.permissions.has_permission_to_delete_physical_process(user, self):
             context["delete_url"] = django.core.urlresolvers.reverse(
                 "samples:delete_process_confirmation", kwargs={"process_id": self.pk})
         else:
             context["delete_url"] = None
-        return context
-=======
         return super(PhysicalProcess, self).get_context_for_user(user, context)
->>>>>>> 8d40f816
 
     @classmethod
     def get_add_link(cls):
