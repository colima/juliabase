--- conflicted
+++ resolved
@@ -541,21 +541,11 @@
             context["timestamp"] = self.timestamp
         if "timestamp_inaccuracy" not in context:
             context["timestamp_inaccuracy"] = self.timestamp_inaccuracy
-<<<<<<< HEAD
-        if samples.permissions.has_permission_to_edit_physical_process(user, self):
-            try:
-                context["edit_url"] = self._urlresolve("edit_")
-            except django.core.urlresolvers.NoReverseMatch:
-                context["edit_url"] = None
-        else:
-            context["edit_url"] = None
         if samples.permissions.has_permission_to_delete_physical_process(user, self):
             context["delete_url"] = django.core.urlresolvers.reverse(
                 "samples:delete_process_confirmation", kwargs={"process_id": self.pk})
         else:
             context["delete_url"] = None
-=======
->>>>>>> 4f1361e7
         return context
 
     @classmethod
