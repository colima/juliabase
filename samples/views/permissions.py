#!/usr/bin/env python
# -*- coding: utf-8 -*-
#
# This file is part of Chantal, the samples database.
#
# Copyright (C) 2010 Forschungszentrum Jülich, Germany,
#                    Marvin Goblet <m.goblet@fz-juelich.de>,
#                    Torsten Bronger <t.bronger@fz-juelich.de>
#
# You must not use, install, pass on, offer, sell, analyse, modify, or
# distribute this software without explicit permission of the copyright holder.
# If you have received a copy of this software without the explicit permission
# of the copyright holder, you must destroy it immediately and completely.


"""Views for editing permissions for physical processes and to appoint topic
managers.
"""

from __future__ import absolute_import, unicode_literals

from django.template import RequestContext
from django.shortcuts import render_to_response, get_object_or_404, redirect
from django.contrib.auth.decorators import login_required
from django.contrib.auth.models import User, Permission
from django.db.models import Q
from django import forms
from django.utils.translation import ugettext as _, ugettext_lazy
from chantal_common.utils import get_really_full_name, get_all_models, HttpResponseSeeOther
from samples import models, permissions
<<<<<<< HEAD
from samples.views import utils
from chantal_common.models import Topic
=======
from samples.views import utils, form_utils
import django.core
>>>>>>> 04bb7b0a


class PhysicalProcess(object):
    """Class for holding the permissions status of a physical process class.

    :ivar name: the verbose plural name of the process class

    :ivar codename: the name of the process class

    :ivar edit_permissions_permission: the permission instance for editing
      permissions of this process

    :ivar add_permission: the permission instance for adding such processes

    :ivar view_all_permission: the permission instance for viewing all
      processes of this processes class

    :ivar permission_editors: All users who have the permission of change
      permissions for this process class.  Note that this excludes superusers,
      unless they have the distinctive permission.

    :ivar adders: All users who have the permission to add such processes.
      Note that this excludes superusers, unless they have the distinctive
      permission.

    :ivar full_viewers: All users who have the permission to view all processes
      of this process class.  Note that this excludes superusers, unless they
      have the distinctive permission.

    :ivar full_editors: All users who have the permission to edit all processes
      of this process class.  Note that this excludes superusers, unless they
      have the distinctive permission.

    :ivar all_users: All users who have the permission to add such processes,
      plus those who can change permissions (because they can give them the
      right to add processes anyway).  This is used to the overview table to
      show all users of a process.  Note that this excludes superusers, unless
      they have the distinctive permissions.

    :cvar topic_manager_permission: the permission instance for changing
      memberships in own topics

    :type name: unicode
    :type codename: str
    :type edit_permissions_permission: ``django.contrib.auth.models.Permission``
    :type add_permission: ``django.contrib.auth.models.Permission``
    :type view_all_permission: ``django.contrib.auth.models.Permission``
    :type permission_editors: ``QuerySet``
    :type adders: ``QuerySet``
    :type full_viewers: ``QuerySet``
    :type full_editors: ``QuerySet``
    :type all_users: ``QuerySet``
    :type topic_manager_permission: ``django.contrib.auth.models.Permission``
    """

    topic_manager_permission = Permission.objects.get(codename="can_edit_their_topics")
    add_external_operators_permission = Permission.objects.get(codename="add_external_operator")

    def __init__(self, physical_process_class):
        """
        :Parameters:
          - `physical_process_class`: the physical process class to which this
            instance belongs

        :type physical_process_class: ``class`` (derived from
          ``samples.models.PhysicalProcess``)
        """
        self.name = physical_process_class._meta.verbose_name_plural
        self.codename = physical_process_class.__name__
        substitutions = {"process_name": utils.camel_case_to_underscores(physical_process_class.__name__)}
        try:
            self.edit_permissions_permission = \
                Permission.objects.get(codename="edit_permissions_for_{process_name}".format(**substitutions))
        except Permission.DoesNotExist:
            self.edit_permissions_permission = None
        try:
            self.add_permission = Permission.objects.get(codename="add_{process_name}".format(**substitutions))
        except Permission.DoesNotExist:
            self.add_permission = None
        try:
            self.view_all_permission = Permission.objects.get(codename="view_every_{process_name}".format(**substitutions))
        except Permission.DoesNotExist:
            self.view_all_permission = None
        try:
            self.edit_all_permission = Permission.objects.get(codename="edit_every_{process_name}".format(**substitutions))
        except Permission.DoesNotExist:
            self.edit_all_permission = None
        base_query = User.objects.filter(is_active=True, chantal_user_details__is_administrative=False)
        permission_editors = base_query.filter(Q(groups__permissions=self.edit_permissions_permission) |
                                               Q(user_permissions=self.edit_permissions_permission)).distinct() \
                                               if self.edit_permissions_permission else []
        adders = permissions.get_all_adders(physical_process_class)
        full_viewers = base_query.filter(Q(groups__permissions=self.view_all_permission) |
                                         Q(user_permissions=self.view_all_permission)).distinct() \
                                   if self.view_all_permission else []
        full_editors = base_query.filter(Q(groups__permissions=self.edit_all_permission) |
                                         Q(user_permissions=self.edit_all_permission)).distinct() \
                                   if self.edit_all_permission else []
        self.permission_editors = utils.sorted_users(permission_editors)
        self.adders = utils.sorted_users(adders)
        self.full_viewers = utils.sorted_users(full_viewers)
        self.full_editors = utils.sorted_users(full_editors)
        self.all_users = utils.sorted_users(set(adders) | set(permission_editors))


class UserListForm(forms.Form):
    """Form class for selecting the user to change the permissions for him/her.
    """
    selected_user = form_utils.UserField(label=_("Change the permissions of"))

    def __init__(self, user, *args, **kwargs):
        super(UserListForm, self).__init__(*args, **kwargs)
        self.fields["selected_user"].set_users(user)


def get_physical_processes():
    """Return a list with all registered physical processes.  Their type is of
    `PhysicalProcess`, which means that they contain information about the
    users who have permissions for that process.

    :Return:
      all physical processes

    :rtype: list of `PhysicalProcess`
    """
    all_physical_processes = [PhysicalProcess(process) for process in utils.get_physical_processes()]
    return all_physical_processes

@login_required
def list_(request):
    """View for listing user permissions.  It shows who can add new processes
    of all registered physical process classes.  It also shows who can change
    permissions for them (usually the person responsible for the respective
    apparatus).

    It deliberately does not show who is able to see all runs of a particular
    apparatus.  First, this information is of little value for other users.
    And secondly, it may cause “why him and not me?” emails.

    For the very same reason, only those you can create new topics (typically,
    the team leaders of the institution), can see who's a “topic manager”
    (i.e., someone who can change memberships in their topics).

    :Parameters:
      - `request`: the current HTTP Request object

    :type request: ``HttpRequest``

    :Returns:
      the HTTP response object

    :rtype: ``HttpResponse``
    """
    physical_processes = get_physical_processes()
    user = request.user
    can_edit_permissions = user.has_perm("samples.edit_permissions_for_all_physical_processes") or \
        any(user in process.permission_editors for process in physical_processes)
    if can_edit_permissions:
        if request.method == "POST":
            user_list_form = UserListForm(user, request.POST)
            if user_list_form.is_valid():
                return HttpResponseSeeOther(django.core.urlresolvers.reverse("samples.views.permissions.edit",
                                kwargs={"username": user_list_form.cleaned_data["selected_user"].username}))
        else:
            user_list_form = UserListForm(user)
    else:
        user_list_form = None
    if user.has_perm("chantal_common.can_edit_all_topics"):
        topic_managers = utils.sorted_users(
            User.objects.filter(is_active=True, chantal_user_details__is_administrative=False)
            .filter(Q(groups__permissions=PhysicalProcess.topic_manager_permission) |
                    Q(user_permissions=PhysicalProcess.topic_manager_permission)).distinct())
    else:
        topic_managers = None
    return render_to_response(
        "samples/list_permissions.html",
        {"title": _("Permissions to processes"), "physical_processes": physical_processes,
         "user_list": user_list_form, "topic_managers": topic_managers},
        context_instance=RequestContext(request))


class PermissionsForm(forms.Form):
    """Form class for setting the permission triplets of a single process
    class and a single user.  See `edit` for further information.
    """
    _ = ugettext_lazy
    can_add = forms.BooleanField(label="Can add", required=False)
    can_view_all = forms.BooleanField(label="Can view all", required=False)
    can_edit_all = forms.BooleanField(label="Can edit all", required=False)
    can_edit_permissions = forms.BooleanField(label="Can edit permissions", required=False)

    def __init__(self, edited_user, process, *args, **kwargs):
        kwargs["initial"] = {"can_add": edited_user in process.adders,
                             "can_view_all": edited_user in process.full_viewers,
                             "can_edit_all": edited_user in process.full_editors,
                             "can_edit_permissions": edited_user in process.permission_editors}
        super(PermissionsForm, self).__init__(*args, **kwargs)
        if not process.add_permission:
            self.fields["can_add"].widget.attrs.update({"disabled": "disabled", "style": "display: none"})
        if not process.view_all_permission:
            self.fields["can_view_all"].widget.attrs.update({"disabled": "disabled", "style": "display: none"})
        if not process.edit_all_permission:
            self.fields["can_edit_all"].widget.attrs.update({"disabled": "disabled", "style": "display: none"})
        if not process.edit_permissions_permission:
            self.fields["can_edit_permissions"].widget.attrs.update({"disabled": "disabled", "style": "display: none"})

    def clean(self):
        """Note that I don't check whether disabled fields were set
        nevertheless.  This means tampering but it is ignored in the view
        function anyway.  Moreover, superfluous values in the POST request are
        always ignored.
        """
        if self.cleaned_data["can_edit_permissions"]:
            self.cleaned_data["can_add"] = self.cleaned_data["can_view_all"] = self.cleaned_data["can_edit_all"] = True
        return self.cleaned_data


class IsTopicManagerForm(forms.Form):
    """Form class for setting whether a particular user is a “topic manager”.
    It is used in `edit` but see `list_` for an explanation of this term.
    """
    _ = ugettext_lazy
    is_topic_manager = forms.BooleanField(label=_("Is topic manager"), required=False)


@login_required
def edit(request, username):
    """View for editing user permissions.  You can change two kinds of user
    permissions here: The “add”, “view all”, and “edit permissions”
    permissions, as well as whether the user is a so-called “topic manager”.
    See `list_` for further information.

    :Parameters:
      - `request`: the current HTTP Request object
      - `username`: the username of the user whose permissions should be
        changed

    :type request: ``HttpRequest``
    :type username: unicode

    :Returns:
      the HTTP response object

    :rtype: ``HttpResponse``
    """
    edited_user = get_object_or_404(User, username=username)
    user = request.user
    has_global_edit_permission = user.has_perm("samples.edit_permissions_for_all_physical_processes")
    can_appoint_topic_managers = user.has_perm("chantal_common.can_edit_all_topics")
    physical_processes = get_physical_processes()
    permissions_list = []
    for process in physical_processes:
        if process.add_permission or process.view_all_permission or process.edit_all_permission or \
                process.edit_permissions_permission:
            if user in process.permission_editors or has_global_edit_permission:
                if request.method == "POST":
                    permissions_list.append((process, PermissionsForm(edited_user, process, request.POST,
                                                                      prefix=process.codename)))
                else:
                    permissions_list.append((process, PermissionsForm(edited_user, process, prefix=process.codename)))
    if request.method == "POST":
        is_topic_manager_form = IsTopicManagerForm(request.POST)
        if all(permission[1].is_valid() for permission in permissions_list) and is_topic_manager_form.is_valid():
            for process, permissions_form in permissions_list:
                cleaned_data = permissions_form.cleaned_data
                def process_permission(form_key, attribute_name, permission):
                    if permission:
                        if cleaned_data[form_key]:
                            if edited_user not in getattr(process, attribute_name):
                                edited_user.user_permissions.add(permission)
                        else:
                            if edited_user in getattr(process, attribute_name):
                                edited_user.user_permissions.remove(permission)
                process_permission("can_add", "adders", process.add_permission)
                process_permission("can_view_all", "full_viewers", process.view_all_permission)
                process_permission("can_edit_all", "full_editors", process.edit_all_permission)
                process_permission("can_edit_permissions", "permission_editors", process.edit_permissions_permission)
            if is_topic_manager_form.cleaned_data["is_topic_manager"]:
                edited_user.user_permissions.add(PhysicalProcess.topic_manager_permission)
                edited_user.user_permissions.add(PhysicalProcess.add_external_operators_permission)
            else:
                edited_user.user_permissions.remove(PhysicalProcess.topic_manager_permission)
                edited_user.user_permissions.remove(PhysicalProcess.add_external_operators_permission)
            return utils.successful_response(request, _("The permissions of {name} were successfully changed."). \
                                                 format(name=get_really_full_name(edited_user)), list_)
    else:
        is_topic_manager_form = IsTopicManagerForm(
            initial={"is_topic_manager": PhysicalProcess.topic_manager_permission in edited_user.user_permissions.all()})
    return render_to_response(
        "samples/edit_permissions.html",
        {"title": _("Change permissions of {name}").format(name=get_really_full_name(edited_user)),
         "permissions_list": permissions_list,
         "is_topic_manager": is_topic_manager_form if can_appoint_topic_managers else None},
        context_instance=RequestContext(request))<|MERGE_RESOLUTION|>--- conflicted
+++ resolved
@@ -28,13 +28,8 @@
 from django.utils.translation import ugettext as _, ugettext_lazy
 from chantal_common.utils import get_really_full_name, get_all_models, HttpResponseSeeOther
 from samples import models, permissions
-<<<<<<< HEAD
-from samples.views import utils
-from chantal_common.models import Topic
-=======
 from samples.views import utils, form_utils
 import django.core
->>>>>>> 04bb7b0a
 
 
 class PhysicalProcess(object):
