--- conflicted
+++ resolved
@@ -56,10 +56,6 @@
     def clean_new_name(self):
         if "sample" in self.cleaned_data:
             new_name = self.cleaned_data["new_name"]
-<<<<<<< HEAD
-            new_name_format = utils.sample_name_format(new_name)
-=======
->>>>>>> 4b4a4fd6
             if new_name != self.cleaned_data["sample"].name and utils.does_sample_exist(new_name):
                 raise ValidationError(_("This sample name exists already."))
             elif utils.sample_name_format(new_name) == "provisional":
