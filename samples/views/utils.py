#!/usr/bin/env python
# -*- coding: utf-8 -*-
#
# This file is part of JuliaBase, the samples database.
#
# Copyright © 2008–2014 Forschungszentrum Jülich, Germany,
#                       Marvin Goblet <m.goblet@fz-juelich.de>,
#                       Torsten Bronger <t.bronger@fz-juelich.de>
#
# You must not use, install, pass on, offer, sell, analyse, modify, or
# distribute this software without explicit permission of the copyright holder.
# If you have received a copy of this software without the explicit permission
# of the copyright holder, you must destroy it immediately and completely.


"""General helper functions for the views.  Try to avoid using it outside the
views package.  All symbols from `shared_utils` are also available here.  So
`shared_utils` should be useful only for the Remote Client.
"""

from __future__ import absolute_import, unicode_literals
import django.utils.six as six

import datetime, copy, re
from jb_common import mimeparse
from django.conf import settings
from django.core.cache import cache
from django.db.models import Q
from django.http import Http404, HttpResponse
from django.utils.translation import ugettext as _
from django.contrib.contenttypes.models import ContentType
from django.template import defaultfilters
from samples import models, permissions
from samples.views.shared_utils import *
from samples.views.table_export import build_column_group_list, ColumnGroupsForm, \
    ColumnsForm, generate_table_rows, flatten_tree, OldDataForm, SwitchRowForm, \
    UnicodeWriter
import jb_common.utils


old_sample_name_pattern = re.compile(r"\d\d[A-Z]-\d{3,4}([-A-Za-z_/][-A-Za-z_/0-9#()]*)?$")
new_sample_name_pattern = re.compile(r"""(\d\d-([A-Z]{2}\d{,2}|[A-Z]{3}\d?|[A-Z]{4})|  # initials of a user
                                         [A-Z]{2}\d\d|[A-Z]{3}\d|[A-Z]{4})             # external operator
                                         -[-A-Za-z_/0-9#()]+$""", re.VERBOSE)
provisional_sample_name_pattern = re.compile(r"\*(?P<id>\d+)$")
def sample_name_format(name):
    """Determines which sample name format the given name has.  It doesn't
    test whether the sample name is existing, nor if the initials are valid.

    :Parameters:
      - `name`: the sample name

    :type name: unicode

    :Return:
      ``"old"`` if the sample name is of the old format, ``"new"`` if it is of
      the new format (i.e. not derived from a deposition number), and
      ``"provisional"`` if it is a provisional sample name.  ``None`` if the
      name had no valid format.

    :rtype: str or ``NoneType``.
    """
    if old_sample_name_pattern.match(name):
        return "old"
    elif new_sample_name_pattern.match(name):
        return "new"
    elif provisional_sample_name_pattern.match(name):
        return "provisional"


def get_sample(sample_name):
    """Lookup a sample by name.  You may also give an alias.  If more than one
    sample is found (can only happen via aliases), it returns a list.  Matching
    is exact.

    :Parameters:
      - `sample_name`: the name or alias of the sample

    :type sample_name: unicode

    :Return:
      the found sample.  If more than one sample was found, a list of them.  If
      none was found, ``None``.

    :rtype: `models.Sample`, list of `models.Sample`, or ``NoneType``
    """
    try:
        sample = models.Sample.objects.get(name=sample_name)
    except models.Sample.DoesNotExist:
        aliases = [alias.sample for alias in models.SampleAlias.objects.filter(name=sample_name)]
        if len(aliases) == 1:
            return aliases[0]
        return aliases or None
    else:
        return sample


def does_sample_exist(sample_name):
    """Returns ``True`` if the sample name exists in the database.

    :Parameters:
      - `sample_name`: the name or alias of the sample

    :type sample_name: unicode

    :Return:
      whether a sample with this name exists

    :rtype: bool
    """
    return models.Sample.objects.filter(name=sample_name).exists() or \
        models.SampleAlias.objects.filter(name=sample_name).exists()


def normalize_sample_name(sample_name):
    """Returns the current name of the sample.

    :Parameters:
      - `sample_name`: the name or alias of the sample

    :type sample_name: unicode

    :Return:
      The current name of the sample.  This is only different from the input if
      you gave an alias.

    :rtype: unicode
    """
    if models.Sample.objects.filter(name=sample_name).exists():
        return sample_name
    try:
        sample_alias = models.SampleAlias.objects.get(name=sample_name)
    except models.SampleAlias.DoesNotExist:
        return
    else:
        return sample_alias.sample.name


deposition_index_pattern = re.compile(r"\d{3,4}")

def get_next_deposition_number(letter):
    """Find a good next deposition number.  For example, if the last run was
    called “08B-045”, this routine yields “08B-046” (unless the new year has
    begun).

    :Parameters:
      - `letter`: the indentifying letter of the deposition apparatus.  For
        example, it is ``"B"`` for the 6-chamber deposition.

    :type letter: str

    :Return:
      A so-far unused deposition number for the current calendar year for the
      given deposition apparatus.
    """
    prefix = r"{0}{1}-".format(datetime.date.today().strftime("%y"), letter)
    prefix_length = len(prefix)
    pattern_string = r"^{0}[0-9]+".format(re.escape(prefix))
    deposition_numbers = \
        models.Deposition.objects.filter(number__regex=pattern_string).values_list("number", flat=True).iterator()
    numbers = [int(deposition_index_pattern.match(deposition_number[prefix_length:]).group())
               for deposition_number in deposition_numbers]
    next_number = max(numbers) + 1 if numbers else 1
    return prefix + "{0:03}".format(next_number)


class AmbiguityException(Exception):
    """Exception if a sample lookup leads to more than one matching alias
    (remember that alias names needn't be unique).  It is raised in
    `lookup_sample` and typically caught in JuliaBase's own middleware.
    """

    def __init__(self, sample_name, samples):
        self.sample_name, self.samples = sample_name, samples


def lookup_sample(sample_name, user, with_clearance=False):
    """Looks up the ``sample_name`` in the database (also among the aliases),
    and returns that sample if it was found *and* the current user is allowed
    to view it.  Shortened provisional names like “*2” are also found.  If
    nothing is found or the permissions are not sufficient, it raises an
    exception.

    :Parameters:
      - `sample_name`: name of the sample
      - `user`: the currently logged-in user
      - `with_clearance`: whether also clearances should be serached for and
        returned

    :type sample_name: unicode
    :type user: ``django.contrib.auth.models.User``
    :type with_clearance: bool

    :Return:
      the single found sample; or the sample and the clearance instance if this
      is necessary to view the sample and ``with_clearance=True``

    :rtype: `models.Sample` or `models.Sample`, `models.Clearance`

    :Exceptions:
      - `Http404`: if the sample name could not be found
      - `AmbiguityException`: if more than one matching alias was found
      - `permissions.PermissionError`: if the user is not allowed to view the
        sample
    """
    match = provisional_sample_name_pattern.match(sample_name)
    if match:
        sample_name = "*{0:05}".format(int(match.group("id")))
    sample = get_sample(sample_name)
    if not sample:
        raise Http404("Sample {name} could not be found (neither as an alias).".format(name=sample_name))
    if isinstance(sample, list):
        raise AmbiguityException(sample_name, sample)
    if with_clearance:
        clearance = permissions.get_sample_clearance(user, sample)
        return sample, clearance
    else:
        permissions.assert_can_fully_view_sample(user, sample)
        return sample


def convert_id_to_int(process_id):
    """If the user gives a process ID via the browser, it must be converted to
    an integer because this is what's stored in the database.  (Well, actually
    SQL gives a string, too, but that's beside the point.)  This routine
    converts it to a real integer and tests also for validity (not for
    availability in the database).

    FixMe: This should be replaced with a function the gets the database model
    class as an additional parameter and returns the found object, along the
    lines of ``get_object_or_404``.  Then, it should also allow for ``None`` as
    the `process_id`.

    :Parameters:
      - `process_id`: the pristine process ID as given via the URL by the user

    :type process_id: str

    :Return:
      the process ID as an integer number

    :rtype: int

    :Exceptions:
      - `Http404`: if the process_id didn't represent an integer number.
    """
    try:
        return int(process_id)
    except ValueError:
        raise Http404("Invalid ID: “{id}”".format(id=process_id))


def successful_response(request, success_report=None, view=None, kwargs={}, query_string="", forced=False,
                        json_response=True):
    """After a POST request was successfully processed, there is typically a
    redirect to another page – maybe the main menu, or the page from where the
    add/edit request was started.

    The latter is appended to the URL as a query string with the ``next`` key,
    e.g.::

        /juliabase/6-chamber_deposition/08B410/edit/?next=/juliabase/samples/08B410a

    This routine generated the proper ``HttpResponse`` object that contains the
    redirection.  It always has HTTP status code 303 (“see other”).

    If the request came from the JuliaBase Remote Client, the response is a
    pickled ``json_response``.  (Normally, a simple ``True``.)

    :Parameters:
      - `request`: the current HTTP request
      - `success_report`: an optional short success message reported to the
        user on the next view
      - `view`: the view name/function to redirect to; defaults to the main
        menu page (same when ``None`` is given)
      - `kwargs`: group parameters in the URL pattern that have to be filled
      - `query_string`: the *quoted* query string to be appended, without the
        leading ``"?"``
      - `forced`: If ``True``, go to ``view`` even if a “next” URL is
        available.  Defaults to ``False``.  See `bulk_rename.bulk_rename` for
        using this option to generate some sort of nested forwarding.
      - `json_response`: object which is to be sent as a pickled response to
        the remote client; defaults to ``True``.

    :type request: ``HttpRequest``
    :type success_report: unicode
    :type view: str or function
    :type kwargs: dict
    :type query_string: unicode
    :type forced: bool
    :type json_response: ``object``

    :Return:
      the HTTP response object to be returned to the view's caller

    :rtype: ``HttpResponse``
    """
    if jb_common.utils.is_json_requested(request):
        return jb_common.utils.respond_in_json(json_response)
    return jb_common.utils.successful_response(request, success_report,
                                                    view or "samples.views.main.main_menu", kwargs,
                                                    query_string, forced)


def remove_samples_from_my_samples(samples, user):
    """Remove the given samples from the user's MySamples list

    :Parameters:
      - `samples`: the samples to be removed.  FixMe: How does it react if a
        sample hasn't been in ``my_samples``?
      - `user`: the user whose MySamples list is affected

    :type samples: list of `models.Sample`
    :type user: ``django.contrib.auth.models.User``
    """
    for sample in samples:
        sample.watchers.remove(user)


class StructuredSeries(object):
    """Helper class to pass sample series data to the main menu template.
    This is *not* a data strcuture for sample series.  It just stores all data
    needed to display a certain sample series to a certain user.  It is used in
    `StructuredTopic` and `build_structured_sample_list`.

    :ivar sample_series: the sample series for which data should be collected
      in this object
    :ivar name: the name of the sample series
    :ivar timestamp: the creation timestamp of the sample series
    :ivar samples: all samples belonging to this sample series, *and* being
      part the list of samples to be processed
    :ivar is_complete: a read-only property.  If ``False``, there are samples
      in the sample series not included into the list because they were missing
      on “My Samples”.  In other words, the user deliberately gets an
      incomplete list of samples and should be informed about it.

    :type sample_series: `models.SampleSeries`
    :type name: unicode
    :type timestamp: ``datetime.datetime``
    :type samples: list of `models.Sample`
    :type is_complete: bool
    """

    def __init__(self, sample_series):
        self.sample_series = sample_series
        self.name = sample_series.name
        self.timestamp = sample_series.timestamp
        self.samples = []
        self.__is_complete = None

    def append(self, sample):
        """Adds a sample to this sample series view.

        :Parameters:
          - `sample`: the sample

        :type sample: `models.Sample`
        """
        assert self.__is_complete is None
        self.samples.append(sample)

    @property
    def is_complete(self):
        if self.__is_complete is None:
            sample_series_length = self.sample_series.samples.count()
            assert sample_series_length >= len(self.samples)
            self.__is_complete = sample_series_length == len(self.samples)
        return self.__is_complete


class StructuredTopic(object):
    """Class that represents one topic which contains samples and sample
    series, used for `build_structured_sample_list`.

    :ivar topic: the underlying JuliaBase topic which is represented by this
      instance.

    :ivar topic_name: the underlying JuliaBase topic's name which is
      represented by this instance.  It may be a surrogate name if the user is
      not allowed to see the actual name.

    :ivar samples: the samples of this topic which belong to the “My Samples”
      of the user but which don't belong to any sample series.

    :ivar sample_series: the sample series which belong to this topic and
      which contain “My Samples” of the user.  They themselves contain a list
      of their samples.  See `StructuredSeries` for further information.

    :type topic: ``jb_common.models.Topic``
    :type samples: list of `models.Sample`
    :type sample_series: list of `StructuredSeries`
    """

    def __init__(self, topic, user):
        self.topic = topic
        self.topic_name = topic.get_name_for_user(user)
        self.samples = []
        self.sample_series = []
        self.sub_topics = []

    def sort_sample_series(self):
        self.sample_series.sort(key=lambda series: series.timestamp, reverse=True)
        for topic in self.sub_topics:
            topic.sort_sample_series()

    def sort_sub_topics(self):
        if self.sub_topics:
            self.sub_topics = sorted(self.sub_topics,
                                     key=lambda structured_topic: structured_topic.topic.name)


def build_structured_sample_list(samples, user):
    """Generate a nested datastructure which contains the given samples in a
    handy way to be layouted in a certain way.  This routine is used for the
    “My Samples” list in the main menu, and for the multiple-selection box for
    samples in various views.  It is a list of `StructuredTopic` at the
    top-level.

    As far as sorting is concerned, all topics are sorted by alphabet, all
    sample series by reverse timestamp of origin, and all samples by name.

    :Parameters:
      - `samples`: the samples to be processed; it doesn't matter if a sample
        occurs twice because this list is made unique first
      - `user`: the user which sees the sample list eventually

    :type samples: list of `models.Sample`
    :type user: ``django.contrib.auth.models.User``

    :Return:
      all topics of the user with his series and samples in them, all
      topicless samples; both is sorted

    :rtype: list of `StructuredTopic`, list of `models.Sample`
    """
    def create_topic_tree(structured_topics):
        """Goes through all given topics and makes sure that all parent
        topics are also included.
        """
        for structured_topic in structured_topics.values():
            if structured_topic.topic.has_parent():
                try:
                    parent_structured_topic = structured_topics[structured_topic.topic.parent_topic.id]
                except KeyError:
                    structured_topics[structured_topic.topic.parent_topic.id] = \
                        StructuredTopic(structured_topic.topic.parent_topic, user)
                    # i must recall the function because the size of the dictionary has changed
                    return create_topic_tree(structured_topics)
                parent_structured_topic.sub_topics.append(structured_topic)
                parent_structured_topic.sort_sub_topics()
                sub_topics.append(structured_topic.topic.id)
            structured_topic.sort_sample_series()
        return structured_topics

    structured_series = {}
    structured_topics = {}
    topicless_samples = []
    sub_topics = []
    for sample in sorted(set(samples), key=lambda sample: (sample.tags, sample.name)):
        containing_series = sample.series.all()
        if containing_series:
            for series in containing_series:
                if series.name not in structured_series:
                    structured_series[series.name] = StructuredSeries(series)
                    topic_id = series.topic.id
                    if topic_id not in structured_topics:
                        structured_topics[topic_id] = StructuredTopic(series.topic, user)
                    structured_topics[topic_id].sample_series.append(structured_series[series.name])
                structured_series[series.name].append(sample)
        elif sample.topic:
            topic_id = sample.topic.id
            if topic_id not in structured_topics:
                structured_topics[topic_id] = StructuredTopic(sample.topic, user)
            structured_topics[topic_id].samples.append(sample)
        else:
            topicless_samples.append(sample)
    structured_topics = create_topic_tree(structured_topics)
    for topic_id in sub_topics:
<<<<<<< HEAD
        try:
            del structured_topics[topic_id]
        except KeyError:
            continue
    structured_topics = sorted(structured_topics.itervalues(),
=======
        del structured_topics[topic_id]
    structured_topics = sorted(structured_topics.values(),
>>>>>>> a208c052
                               key=lambda structured_topic: structured_topic.topic.name)
    return structured_topics, topicless_samples


def extract_preset_sample(request):
    """Extract a sample from a query string.  All physical processes as well
    as result processes may have an optional parameter in the query string,
    namely the sample to which they should be applied (results even a sample
    series, too).  If such a parameter is present, the given sample – if
    existing – must be added to the list of selectable samples, and it must be
    the initially marked sample.

    This routine is used in all views for creating physical processes.  It is
    not used for result processes because they need a given sample *series*,
    too, and this would have been over-generalisation.

    This routine extracts the sample name from the query string and returns the
    sample.  If nothing was given or the sample non-existing, it returns
    ``None``.

    :Parameters:
      - `request`: the current HTTP Request object

    :type request: ``HttpRequest``

    :Returns:
      the sample given in the query string, if any

    :rtype: `models.Sample` or ``NoneType``
    """
    if "sample" in request.GET:
        try:
            return models.Sample.objects.get(name=request.GET["sample"])
        except models.Sample.DoesNotExist:
            pass


def format_enumeration(items):
    """Generates a pretty-printed enumeration of all given names.  For
    example, if the list contains ``["a", "b", "c"]``, it yields ``"a, b, and
    c"``.

    :Parameters:
      - `items`: iterable of names to be put into the enumeration

    :type items: iterable of unicode

    :Return:
      human-friendly enumeration of all names

    :rtype: unicode
    """
    items = sorted(six.text_type(item) for item in items)
    if len(items) > 2:
        return _(", ").join(items[:-1]) + _(", and ") + items[-1]
    elif len(items) == 2:
        return _(" and ").join(items)
    else:
        return "".join(items)


def digest_process(process, user, local_context={}):
    """Convert a process to a process context.  This conversion extracts the
    relevant information of the process and saves it in a form which can easily
    be processed in a template.

    :Parameters:
      - `process`: the process to be digest
      - `user`: current user
      - `local_context`: the local sample context; for example, this is
        relevant to ``SampleSplit``, see ``SampleSplit.get_cache_key``.

    :type process: `models.Process`
    :type user: ``django.contrib.auth.models.User``
    :type local_context: dict mapping str to ``object``

    :Return:
      the process context of the given process

    :rtype: dict mapping str to ``object``
    """
    process = process.actual_instance
    cache_key = process.get_cache_key(user.jb_user_details.get_data_hash(), local_context)
    cached_context = jb_common.utils.get_from_cache(cache_key) if cache_key else None
    if cached_context is None:
        process_context = process.get_context_for_user(user, local_context)
        if cache_key:
            keys_list_key = "process-keys:{0}".format(process.pk)
            with jb_common.utils.cache_key_locked("process-lock:{0}".format(process.pk)):
                keys = cache.get(keys_list_key, [])
                keys.append(cache_key)
                cache.set(keys_list_key, keys, settings.CACHES["default"].get("TIMEOUT", 300) + 10)
                cache.set(cache_key, process_context)
    else:
        cached_context.update(local_context)
        process_context = process.get_context_for_user(user, cached_context)
    return process_context


def restricted_samples_query(user):
    """Returns a ``QuerySet`` which is restricted to samples the names of
    which the given user is allowed to see.  Note that this doesn't mean that
    the user is allowed to see all of the samples themselves necessarily.  It
    is only about the names.  See the `search` view for further information.
    """
    if user.is_staff:
        return models.Sample.objects.all().order_by("name")
    return models.Sample.objects.filter(Q(topic__confidential=False) | Q(topic__members=user) |
                                        Q(currently_responsible_person=user) | Q(clearances__user=user) |
                                        Q(topic__isnull=True)).order_by("name").distinct()


def round(value, digits):
    """Method for rounding a numeric value to a fixed number of significant
    digits.

    :Parameters:
      - `value`: the numeric value
      - `digit`: number of significant digits

    :type value: `float`
    :type digits: `int`

    :Return:
        rounded value

    :rtype: `str`
    """
    try:
        value = float(value)
    except (ValueError, TypeError):
        pass
    else:
        try:
            digits = int(digits)
        except (ValueError, TypeError):
            pass
        else:
            return "{{0:.{0}g}}".format(digits).format(float(value))


def enforce_clearance(user, clearance_processes, destination_user, sample, clearance=None, cutoff_timestamp=None):
    """Unblocks specified processes of a sample for a given user.

    :Parameters:
      - `user`: the user who unblocks the processes
      - `clearance_processes`: all process classes that the destination user
        should be able to see; ``"all"`` means all processes
      - `destination_user`: the user for whom the sample should be unblocked
      - `sample`: the sample to be unblocked
      - `clearance`: The current clearance to which further unblocked processes
        should be added.  This is only used in the internal recursion of this
        routine in order to traverse through sample splits upwards.
      - `cutoff_timestamp`: The timestamp after which no processes in the
        sample should be unblocked.  This is only used in the internal
        recursion of this routine in order to traverse through sample splits
        upwards.  It is a similar algorithm as the one used in
        `samples.views.sample.SamplesAndProcesses`.

    :type user: ``django.contrib.auth.models.User``
    :type clearance_processes: tuple of `models.Process`, or str
    :type destination_user: ``django.contrib.auth.models.User``
    :type sample: `models.Sample`
    :type clearance: `models.Clearance`
    :type cutoff_timestamp: ``datetime.datetime``
    """
    if not clearance:
        clearance, __ = models.Clearance.objects.get_or_create(user=destination_user, sample=sample)
    base_query = sample.processes.filter(finished=True)
    processes = base_query if not cutoff_timestamp else base_query.filter(timestamp__lte=cutoff_timestamp)
    for process in processes:
        process = process.actual_instance
        if isinstance(process, models.Result) and permissions.has_permission_to_view_result_process(user, process):
            clearance.processes.add(process)
        elif isinstance(process, models.PhysicalProcess) and \
                permissions.has_permission_to_view_physical_process(user, process):
            if clearance_processes == "all" or isinstance(process, clearance_processes):
                clearance.processes.add(process)
    split_origin = sample.split_origin
    if split_origin:
        enforce_clearance(user, clearance_processes, destination_user, split_origin.parent, clearance,
                          split_origin.timestamp)


def sorted_users(users):
    """Return a list of users sorted by family name.  In particular, it sorts
    case-insensitively.

    :Parameters:
      - `users`: the users to be sorted; it may also be a ``QuerySet``

    :type users: an iterable of ``django.contrib.auth.models.User``

    :Return:
      the sorted users

    :rtype: list of ``django.contrib.auth.models.User``
    """
    return sorted(users, key=lambda user: user.last_name.lower() if user.last_name else user.username)


def sorted_users_by_first_name(users):
    """Return a list of users sorted by first name.  In particular, it sorts
    case-insensitively.

    :Parameters:
      - `users`: the users to be sorted; it may also be a ``QuerySet``

    :type users: an iterable of ``django.contrib.auth.models.User``

    :Return:
      the sorted users

    :rtype: list of ``django.contrib.auth.models.User``
    """
    return sorted(users, key=lambda user: user.first_name.lower() if user.first_name else user.username)


def table_export(request, data, label_column_heading):
    """Helper function which does almost all work needed for a CSV table
    export view.  This is not a view per se, however, it is called by views,
    which have to do almost nothing anymore by themselves.  See for example
    `sample.export`.

    This function return the data in JSON format if this is requested by the
    ``Accept`` header field in the HTTP request.

    :Parameters:
      - `request`: the current HTTP Request object
      - `data`: the root node of the data tree
      - `label_column_heading`: Description of the very first column with the
        table row headings, see `generate_table_rows`.

    :type request: ``HttpRequest``
    :type data: `DataNode`
    :type label_column_heading: unicode

    :Returns:
      the HTTP response object or a tuple with all needed forms to create the export view

    :rtype: ``HttpResponse`` or tuple of ``django.forms.Form``
    """
    if not data.children:
        # We have no rows (e.g. a result process with only one row), so let's
        # turn the root into the only row.
        root_without_children = copy.copy(data)
        # Remove the label column (the zeroth column)
        root_without_children.descriptive_name = None
        data.children = [root_without_children]
    get_data = request.GET if any(key.startswith("__old_data") for key in request.GET) else None
    requested_mime_type = mimeparse.best_match(["text/csv", "application/json"], request.META.get("HTTP_ACCEPT", "text/csv"))
    data.find_unambiguous_names()
    data.complete_items_in_children()
    column_groups, columns = build_column_group_list(data)
    single_column_group = set([column_groups[0].name]) if len(column_groups) == 1 else []
    table = switch_row_forms = None
    selected_column_groups = set(single_column_group)
    selected_columns = set()
    column_groups_form = ColumnGroupsForm(column_groups, get_data) if not single_column_group else None
    previous_data_form = OldDataForm(get_data)
    if previous_data_form.is_valid():
        previous_column_groups = previous_data_form.cleaned_data["column_groups"]
        previous_columns = previous_data_form.cleaned_data["columns"]
    else:
        previous_column_groups = previous_columns = frozenset()
    columns_form = ColumnsForm(column_groups, columns, previous_column_groups, get_data)
    if single_column_group or column_groups_form.is_valid():
        selected_column_groups = single_column_group or column_groups_form.cleaned_data["column_groups"]
        if columns_form.is_valid():
            selected_columns = columns_form.cleaned_data["columns"]
            label_column = [row.descriptive_name for row in data.children]
            table = generate_table_rows(flatten_tree(data), columns, columns_form.cleaned_data["columns"],
                                        label_column, label_column_heading)
            start_column_index = 1 if any(label_column) else 0
            if not(previous_columns) and selected_columns:
                switch_row_forms = [SwitchRowForm(prefix=str(i), initial={"active": any(row[start_column_index:])})
                                    for i, row in enumerate(table)]
            else:
                switch_row_forms = [SwitchRowForm(get_data, prefix=str(i)) for i in range(len(table))]
            all_switch_row_forms_valid = all([switch_row_form.is_valid() for switch_row_form in switch_row_forms])
            if all_switch_row_forms_valid and \
                    previous_column_groups == selected_column_groups and previous_columns == selected_columns:
                reduced_table = [row for i, row in enumerate(table) if switch_row_forms[i].cleaned_data["active"] or i == 0]
                if requested_mime_type == "application/json":
                    data = [dict((reduced_table[0][i], cell) for i, cell in enumerate(row) if cell)
                            for row in reduced_table[1:]]
                    return jb_common.utils.respond_in_json(data)
                else:
                    response = HttpResponse(content_type="text/csv; charset=utf-8")
                    response['Content-Disposition'] = \
                        "attachment; filename=juliabase--{0}.txt".format(defaultfilters.slugify(data.descriptive_name))
                    writer = UnicodeWriter(response)
                    writer.writerows(reduced_table)
                return response
    if selected_column_groups != previous_column_groups:
        columns_form = ColumnsForm(column_groups, columns, selected_column_groups, initial={"columns": selected_columns})
    old_data_form = OldDataForm(initial={"column_groups": selected_column_groups, "columns": selected_columns})
    return (column_groups_form, columns_form, table, switch_row_forms, old_data_form)


def median(numeric_values):
    """Calculates the median from
    a list of numeric values.

    :Parameters:
     - `numeric_values`: a list with numeric values

    :type numeric_values:  list

    :Retrun:
     The median of the given values

    :rtype: int or float
    """
    if isinstance(numeric_values, (tuple, list)) and len(numeric_values) > 0:
        values = sorted(numeric_values)
        if len(values) % 2 == 1:
            return values[(len(values) + 1) / 2 - 1]
        else:
            lower = values[len(values) / 2 - 1]
            upper = values[len(values) / 2]
            return (float(lower + upper)) / 2


def average(numeric_values):
    """Calculates the average value from
    a list of numeric values.

    :Parameters:
     - `numeric_values`: a list with numeric values

    :type numeric_values:  list

    :Retrun:
     The average value of the given values

    :rtype: float
    """
    if isinstance(numeric_values, (tuple, list)) and len(numeric_values) > 0:
        return sum(map(float, numeric_values)) / len(numeric_values)<|MERGE_RESOLUTION|>--- conflicted
+++ resolved
@@ -476,16 +476,11 @@
             topicless_samples.append(sample)
     structured_topics = create_topic_tree(structured_topics)
     for topic_id in sub_topics:
-<<<<<<< HEAD
         try:
             del structured_topics[topic_id]
         except KeyError:
             continue
-    structured_topics = sorted(structured_topics.itervalues(),
-=======
-        del structured_topics[topic_id]
     structured_topics = sorted(structured_topics.values(),
->>>>>>> a208c052
                                key=lambda structured_topic: structured_topic.topic.name)
     return structured_topics, topicless_samples
 
