#!/usr/bin/env python
# -*- coding: utf-8 -*-
#
# This file is part of Chantal, the samples database.
#
# Copyright (C) 2010 Forschungszentrum Jülich, Germany,
#                    Marvin Goblet <m.goblet@fz-juelich.de>,
#                    Torsten Bronger <t.bronger@fz-juelich.de>
#
# You must not use, install, pass on, offer, sell, analyse, modify, or
# distribute this software without explicit permission of the copyright holder.
# If you have received a copy of this software without the explicit permission
# of the copyright holder, you must destroy it immediately and completely.


"""Helper classes and function which have something to do with form generation
and validation.
"""

from __future__ import absolute_import, unicode_literals

import re, os.path, datetime, json
from django.forms.util import ErrorList, ValidationError
from django.http import QueryDict
from django.utils.translation import ugettext as _, ugettext_lazy
from django.forms import ModelForm
import django.forms as forms
import django.contrib.auth.models
from django.contrib.contenttypes.models import ContentType
from chantal_common.utils import get_really_full_name, check_markdown
from chantal_common.models import Topic, Department
from samples import models, permissions
from samples.views import utils
from django.utils.text import capfirst


# FixMe: Should this also contain "operator = OperatorField"?

class ProcessForm(ModelForm):
    """Abstract model form class for processes.  It ensures that timestamps
    are not in the future, and that comments contain only allowed Markdown
    syntax.
    """

    def __init__(self, *args, **kwargs):
        self.process = kwargs.get("instance")
        self.unfinished = self.process and not self.process.finished
        if self.unfinished:
            kwargs.setdefault("initial", {}).update({"timestamp": datetime.datetime.now()})
        super(ProcessForm, self).__init__(*args, **kwargs)
        if self.process and self.process.finished:
            self.fields["finished"].widget.attrs["disabled"] = "disabled"

    def clean_comments(self):
        """Forbid image and headings syntax in Markdown markup.
        """
        comments = self.cleaned_data["comments"]
        check_markdown(comments)
        return comments

    def clean_timestamp(self):
        """Forbid timestamps that are in the future.
        """
        timestamp = clean_timestamp_field(self.cleaned_data["timestamp"])
        if self.unfinished and self.process.timestamp > timestamp:
            self.data = self.data.copy()
            self.data["timestamp"] = datetime.datetime.now()
            raise ValidationError(_("The timestamp was older than the one in the database.  Probably someone else has "
                                    "edited the process by now.  If so, open the process in another tab and combine the "
                                    "changes."))
        return timestamp

    def clean_finished(self):
        """Return ``True`` always.  If you want to implement the
        “unfinished-process” functionality in your process class, you must
        override this method.
        """
        return True


class DataModelForm(ModelForm):
    _ = ugettext_lazy
    """Model form class for accessing the data fields of a bound form, whether
    it is valid or not.  This is sometimes useful if you want to do structural
    changes to the forms in a view, and you don't want to do that only if the
    data the user has given is totally valid.

    Actually, using this class is bad style nevertheless.  It is used in the
    module `six_chamber_deposition`, however, for upcoming processes, it should
    be avoided and extra forms used instead.
    """

    def uncleaned_data(self, fieldname):
        """Get the field value of a *bound* form, even if it is invalid.

        :Parameters:
          - `fieldname`: name (=key) of the field

        :type fieldname: str

        :Return:
          the value of the field

        :rtype: unicode
        """
        return self.data.get(self.prefix + "-" + fieldname)


def get_my_layers(user_details, deposition_model):
    """Parse the ``my_layers`` string of a user and convert it to valid input
    for a form selection field (``ChoiceField``).  Notethat the user is not
    forced to select a layer.  Instead, the result always includes a “nothing
    selected” option.

    :Parameters:
      - `user_details`: the details of the current user
      - `deposition_model`: the model class for which “MyLayers” should be
        generated

    :type user_details: `models.UserDetails`
    :type deposition_model: class, descendent of `models.Deposition`

    :Return:
      a list ready-for-use as the ``choices`` attribute of a ``ChoiceField``.
      The MyLayer IDs are given as strings in the form “<deposition id>-<layer
      number>”.

    :rtype: list of (MyLayer-ID, nickname)
    """
    choices = [("", "---------")]
    if user_details.my_layers:
        for nickname, process_id, layer_number in json.loads(user_details.my_layers):
            try:
                deposition = deposition_model.objects.get(pk=process_id)
            except deposition_model.DoesNotExist:
                continue
            try:
                layer = deposition.layers.get(number=layer_number)
            except:
                continue
            # FixMe: Maybe it is possible to avoid serialising the deposition ID
            # and layer number, so that change_structure() doesn't have to re-parse
            # it.  In other words: Maybe the first element of the tuples can be of
            # any type and needn't be strings.
            choices.append(("{0}-{1}".format(process_id, layer_number), nickname))
    return choices


class AddLayersForm(forms.Form):
    _ = ugettext_lazy
    number_of_layers_to_add = forms.IntegerField(label=_("Number of layers to be added"), min_value=0, max_value=10,
                                                 required=False)
    my_layer_to_be_added = forms.ChoiceField(label=_("Nickname of My Layer to be added"), required=False)

    def __init__(self, user_details, model, data=None, **kwargs):
        super(AddLayersForm, self).__init__(data, **kwargs)
        self.fields["my_layer_to_be_added"].choices = get_my_layers(user_details, model)
        self.fields["number_of_layers_to_add"].widget.attrs["size"] = "5"
        self.model = model

    def clean_number_of_layers_to_add(self):
        return utils.int_or_zero(self.cleaned_data["number_of_layers_to_add"])

    def clean_my_layer_to_be_added(self):
        nickname = self.cleaned_data["my_layer_to_be_added"]
        if nickname and "-" in nickname:
            process_id, layer_number = self.cleaned_data["my_layer_to_be_added"].split("-")
            process_id, layer_number = int(process_id), int(layer_number)
            try:
                deposition = self.model.objects.get(pk=process_id)
            except self.model.DoesNotExist:
                pass
            else:
                layer_query = deposition.layers.filter(number=layer_number)
                if layer_query.count() == 1:
                    return layer_query.values()[0]


initials_pattern = re.compile(r"[A-Z]{2,4}[0-9]*$")

class InitialsForm(forms.Form):
    """Form for a person's initials.  A “person” can be a user, an external
    operator, or `None`.  Initials are optional, however, if you choose them, you cannot
    change (or delete) them anymore.
    """
    _ = ugettext_lazy
    initials = forms.CharField(label=capfirst(_("initials")), max_length=4, required=False)

    def __init__(self, person, initials_mandatory, *args, **kwargs):
        super(InitialsForm, self).__init__(*args, **kwargs)
        self.fields["initials"].required = initials_mandatory
        self.person = person
        self.is_user = isinstance(person, django.contrib.auth.models.User)
        self.readonly = False
        if person:
            try:
                initials = person.initials
                self.readonly = True
            except models.Initials.DoesNotExist:
                pass
        if self.readonly:
            self.fields["initials"].widget.attrs["readonly"] = "readonly"
            self.fields["initials"].initial = initials

    def clean_initials(self):
        initials = self.cleaned_data["initials"]
        if not initials or self.readonly:
            return initials
        # Note that maximal length are already checked.
        min_length = 2 if self.is_user else 4
        if not initials_pattern.match(initials) or len(initials) < min_length:
            raise ValidationError(_("The initials must start with two uppercase letters.  "
                                    "They must contain uppercase letters and digits only.  Digits must be at the end.  "
                                    "The minimum length must be {min_length}.").format(min_length=min_length))
        if models.Initials.objects.filter(initials=initials).exists():
            raise ValidationError(_("These initials are already used."))
        return initials

    def save(self, person=None):
        """Although this is not a model form, I add a ``save()`` method in
        order to avoid code duplication.  Here, I test whether the “initials”
        field in the database is still empty, and if so, add it to the
        database.
        """
        initials = self.cleaned_data["initials"]
        self.person = self.person or person
        if initials:
            if self.is_user:
                if not models.Initials.objects.filter(user=self.person).exists():
                    models.Initials.objects.create(initials=initials, user=self.person)
            else:
                if not models.Initials.objects.filter(external_operator=self.person).exists():
                    models.Initials.objects.create(initials=initials, external_operator=self.person)


class EditDescriptionForm(forms.Form):
    _ = ugettext_lazy
    description = forms.CharField(label=_("Description of edit"), widget=forms.Textarea)
    important = forms.BooleanField(label=_("Important edit"), required=False)

    def __init__(self, *args, **kwargs):
        kwargs["prefix"] = "edit_description"
        super(EditDescriptionForm, self).__init__(*args, **kwargs)
        self.fields["description"].widget.attrs["rows"] = 3

    def clean_description(self):
        """Forbid image and headings syntax in Markdown markup.
        """
        description = self.cleaned_data["description"]
        check_markdown(description)
        return description


class GeneralSampleField(object):
    """Mixin class for the samples selection box.  It is used in the two form
    field classes `SampleField` and `MultipleSamplesField`.  Never instantiate
    this class.

    The clever bit here is that I use the ``<OPTGROUP>`` feature of HTML in
    order to have a structured list.  Some samples may occur twice in the list
    because of this; you may select both without a negative effect.
    """

    def set_samples(self, samples, user):
        """Set the sample list shown in the widget.  You *must* call this
        method in the constructor of the form in which you use this field,
        otherwise the selection box will remain emtpy.

        :Parameters:
          - `samples`: Samples to be included into the list.  Typically, these
            are the current user's “My Samples”, plus the samples that were
            already connected with the deposition or measurement when you edit
            it.
          - `user`: the user for which this field is generated; he may not be
            allowed to see all topic names, therefore it is necessary to know
            who it is

        :type samples: iterable of `models.Sample`
        :type user: ``django.contrib.auth.models.User``
        """
        folded_topics_and_sample_series = []
        folded_topics_and_sample_series.extend(json.loads(user.samples_user_details.folded_series))
        folded_topics_and_sample_series.extend(json.loads(user.samples_user_details.folded_topics))
        topics, topicless_samples = utils.build_structured_sample_list(samples, user)
        self.choices = [(sample.pk, sample.name_with_tags(user)) for sample in topicless_samples]
        for topic in topics:
            if not topic.topic.id in  folded_topics_and_sample_series:
                seriesless_samples = [(sample.pk, sample.name_with_tags(user)) for sample in topic.samples]
                self.choices.append((topic.topic_name, seriesless_samples))
                for series in topic.sample_series:
                    if not series.sample_series.get_hash_value() in folded_topics_and_sample_series:
                        samples = [(sample.pk, 4 * " " + sample.name_with_tags(user)) for sample in series.samples]
                        self.choices.append((4 * " " + series.name, samples))
        if not isinstance(self, forms.MultipleChoiceField) or not self.choices:
            self.choices.insert(0, ("", 9 * "-"))


class SampleField(GeneralSampleField, forms.ChoiceField):
    """Form field class for sample selection boxes where you can select a
    single sample.  This is typically used in measurement forms because
    normally, one measures only *one* sample at a time.
    """

    def clean(self, value):
        value = super(SampleField, self).clean(value)
        if value:
            return models.Sample.objects.get(pk=int(value))


class MultipleSamplesField(GeneralSampleField, forms.MultipleChoiceField):
    """Form field class for sample selection boxes where you can select many
    samples at once.  This is typically used in deposition forms because most
    deposition systems can deposit more than one sample in a single run.
    """

    def clean(self, value):
        if value == [""]:
            value = []
        value = super(MultipleSamplesField, self).clean(value)
        return models.Sample.objects.in_bulk([int(pk) for pk in set(value)]).values()


class UserField(forms.ChoiceField):
    """Form field class for the selection of a single user.  This can be the
    new currently responsible person for a sample, or the person you wish to
    send “My Samples” to.
    """

    def set_users(self, user, additional_user=None):
        """Set the user list shown in the widget.  You *must* call this method
        (or `set_users_without`) in the constructor of the form in which you
        use this field, otherwise the selection box will remain emtpy.  The
        selection list will consist of all currently active users, plus the
        given additional user if any.

        :Parameters:
          - `user`: Thr user who wants to see the user list
          - `additional_user`: Optional additional user to be included into the
            list.  Typically, it is the current user for the process to be
            edited.

        :type additional_user: ``django.contrib.auth.models.User``
        """
        department_ids = json.loads(user.samples_user_details.show_user_from_department)
        self.choices = [("", 9 * "-")]
<<<<<<< HEAD
        users = set(django.contrib.auth.models.User.objects.filter(is_active=True,
                                                                   chantal_user_details__is_administrative=False))
        if additional_user:
            users.add(additional_user)
        self.choices.extend((user.pk, get_really_full_name(user)) for user in utils.sorted_users_by_first_name(users))
=======
        for department in Department.objects.filter(id__in=department_ids).order_by("name").iterator():
            user_from_department = set(django.contrib.auth.models.User.objects.filter(is_active=True,
                                                                   chantal_user_details__is_administrative=False,
                                                                   chantal_user_details__department=department))
            if additional_user and additional_user.chantal_user_details.department == department:
                user_from_department.add(additional_user)
            self.choices.append((department.name, [(user.pk, get_really_full_name(user))
                                                  for user in utils.sorted_users(user_from_department)]))
>>>>>>> 04bb7b0a


    def set_users_without(self, user, excluded_user):
        """Set the user list shown in the widget.  You *must* call this method
        (or `set_users`) in the constructor of the form in which you use this
        field, otherwise the selection box will remain emtpy.  The selection
        list will consist of all currently active users, minus the given user.

        :Parameters:
          - `user`: Thr user who wants to see the user list
          - `excluded_user`: User to be excluded from the list.  Typically, it
            is the currently logged-in user.

        :type excluded_user: ``django.contrib.auth.models.User``
        """
        department_ids = json.loads(user.samples_user_details.show_user_from_department)
        self.choices = [("", 9 * "-")]
<<<<<<< HEAD
        users = set(django.contrib.auth.models.User.objects.filter(is_active=True,
                                                                   chantal_user_details__is_administrative=False))
        users.discard(excluded_user)
        self.choices.extend((user.pk, get_really_full_name(user)) for user in utils.sorted_users_by_first_name(users))
=======
        for department in Department.objects.filter(id__in=department_ids).order_by("name").iterator():
            user_from_department = set(django.contrib.auth.models.User.objects.filter(is_active=True,
                                                                   chantal_user_details__is_administrative=False,
                                                                   chantal_user_details__department=department))
            if excluded_user.chantal_user_details.department == department:
                user_from_department.discard(excluded_user)
            self.choices.append((department.name, [(user.pk, get_really_full_name(user))
                                                  for user in utils.sorted_users(user_from_department)]))
>>>>>>> 04bb7b0a

    def clean(self, value):
        value = super(UserField, self).clean(value)
        if value:
            return django.contrib.auth.models.User.objects.get(pk=int(value))


class MultipleUsersField(forms.MultipleChoiceField):
    """Form field class for the selection of zero or more users.  This can be
    the set of members for a particular topic.
    """

    def __init__(self, *args, **kwargs):
        super(MultipleUsersField, self).__init__(*args, **kwargs)
        self.widget.attrs["size"] = 15

    def set_users(self, user, additional_users=[]):
        """Set the user list shown in the widget.  You *must* call this method
        in the constructor of the form in which you use this field, otherwise
        the selection box will remain emtpy.  The selection list will consist
        of all currently active users, plus the given additional users if any.

        :Parameters:
          - `user`: Thr user who wants to see the user list
          - `additional_users`: Optional additional users to be included into
            the list.  Typically, it is the current users for the topic whose
            memberships are to be changed.

        :type additional_users: iterable of ``django.contrib.auth.models.User``
        """
<<<<<<< HEAD
        users = set(django.contrib.auth.models.User.objects.filter(is_active=True,
                                                                   chantal_user_details__is_administrative=False))
        users |= set(additional_users)
        self.choices = [(user.pk, get_really_full_name(user)) for user in utils.sorted_users_by_first_name(users)]
=======
        self.choices = []
        department_ids = json.loads(user.samples_user_details.show_user_from_department)
        for department in Department.objects.filter(id__in=department_ids).order_by("name").iterator():
            user_from_department = set(django.contrib.auth.models.User.objects.filter(is_active=True,
                                                                   chantal_user_details__is_administrative=False,
                                                                   chantal_user_details__department=department))
            user_from_department |= set([user for user in additional_users if user.chantal_user_details.department == department])
            self.choices.append((department.name, [(user.pk, get_really_full_name(user))
                                                  for user in utils.sorted_users(user_from_department)]))

>>>>>>> 04bb7b0a
        if not self.choices:
            self.choices = (("", 9 * "-"),)

    def clean(self, value):
        if value == [""]:
            value = []
        value = super(MultipleUsersField, self).clean(value)
        return django.contrib.auth.models.User.objects.in_bulk([int(pk) for pk in set(value)]).values()


class TopicField(forms.ChoiceField):
    """Form field class for the selection of a single topic.  This can be
    the topic for a sample or a sample series, for example.
    """

    def set_topics(self, user, additional_topic=None):
        """Set the topic list shown in the widget.  You *must* call this
        method in the constructor of the form in which you use this field,
        otherwise the selection box will remain emtpy.  The selection list will
        consist of all currently active topics, plus the given additional
        topic if any.  The “currently active topics” are all topics with
        at least one active user amongst its members.

        :Parameters:
          - `user`: the currently logged-in user
          - `additional_topic`: Optional additional topic to be included
            into the list.  Typically, it is the current topic of the sample,
            for example.

        :type user: ``django.contrib.auth.models.User``
        :type additional_topic: ``chantal_common.models.Topic``
        """
        self.choices = [("", 9 * "-")]
        all_topics = Topic.objects.filter(members__is_active=True).distinct()
        user_topics = user.topics.all()
        topics = \
            set(topic for topic in all_topics if not topic.confidential or topic in user_topics)
        if additional_topic:
            topics.add(additional_topic)
        topics = sorted(topics, key=lambda topic: topic.name.lower())
        self.choices.extend((topic.pk, unicode(topic)) for topic in topics)

    def clean(self, value):
        value = super(TopicField, self).clean(value)
        if value:
            return Topic.objects.get(pk=int(value))


class FixedOperatorField(forms.ChoiceField):
    """Form field class for the *fixed* selection of a single user.  This is
    intended for edit-process views when the operator must be the currently
    logged-in user, or the previous operator.  In other words, it must be
    impossible to change it.  Then, you can use this form field for the
    operator, and hide the field from display by ``style="display: none"`` in
    the HTML template.

    Important: This field must *always* be made required!
    """

    def set_operator(self, operator, is_staff=False):
        """Set the user list shown in the widget.  You *must* call this method
        in the constructor of the form in which you use this field, otherwise
        the selection box will remain emtpy.  The selection list will consist
        only of the given operator, with no other choice (not even the empty
        field).

        :Parameters:
          - `operator`: operator to be included into the list.  Typically, it
            is the current user.
          - `is_staff`: whether the currently logged-in user is an
            administrator

        :type operator: ``django.contrib.auth.models.User``
        :type is_staff: bool
        """
        if not is_staff:
            self.choices = ((operator.pk, operator.username),)
        else:
            self.choices = django.contrib.auth.models.User.objects.values_list("pk", "username")

    def clean(self, value):
        value = super(FixedOperatorField, self).clean(value)
        return django.contrib.auth.models.User.objects.get(pk=int(value))


class OperatorField(forms.ChoiceField):
    """Form field class for the selection of a single operator.  This is
    intended for edit-process views when the operator must be the currently
    logged-in user, an external contact of that user, or the previous
    (external) operator.  It can be used in model forms.

    The result of this field (if there was no validation error) is a tuple of
    two values, namely the operator and the external operator.  Exactly one of
    both has a boolean value of ``False`` if the respective type of operator
    was not given.

    It is senseful to show this field only to non-staff, and staff gets the
    usual operator/external operator fields.  In the IEF-5 implementations we
    even allow all three fields for staff users as long as there no
    contradicting values are given.

    FixMe: This is the new variant of `FixedOperatorField`.  It makes
    `FixedOperatorField` obsolete.

    If you want to use this field for non-staff, do the following things::

        1. This field must be made required

        2. Make the possible choices of the operator and the external operator
           fields empty.  Exclude those fields from the HTML.

        3. Assure in your ``clean()`` method that non-staff doesn't submit an
           external operator.  Since the operator is required in
           ``models.Process``, you must provide a senseful default for the
           operator if none was returned (because an external operator was
           selected).  I recommend to use the currently logged-in user in this
           case.

    Good examples are in ``substrate.py`` and ``cleaning_process.py`` of the
    IPV adaption of Chantal.  There, you can also see how one can deal with
    staff users (especially interesting for the remote client).
    """

    def set_choices(self, user, old_process):
        """Set the operator list shown in the widget.  It combines selectable
        users and external operators.  You *must* call this method in the
        constructor of the form in which you use this field, otherwise the
        selection box will remain emtpy.  It works even for staff users, which
        can choose from *all* users and external operators (including inactive
        users such as “nobody”).

        :Parameters:
          - `user`: the currently logged-in user.
          - `old_process`: if the process is to be edited, the former instance
            of the process; otherwise, ``None``

        :type operator: ``django.contrib.auth.models.User``
        :type old_process: `models.Process`
        """
        self.user = user
        if user.is_staff:
            self.choices = django.contrib.auth.models.User.objects.values_list("pk", "username")
            external_operators = set(models.ExternalOperator.objects.all())
        else:
            self.choices = []
            if old_process:
                if old_process.operator.pk != user.pk:
                    self.choices.append((old_process.operator.pk, get_really_full_name(old_process.operator)))
                external_operators = set([old_process.external_operator]) if old_process.external_operator else set()
            else:
                external_operators = set()
            self.choices.append((user.pk, get_really_full_name(user)))
            external_operators |= set(user.external_contacts.all())
        if old_process:
            self.initial = "extern-{0}".format(old_process.external_operator.pk) if old_process.external_operator else \
                old_process.operator.pk
        else:
            self.initial = user.pk
        for external_operator in sorted(external_operators, key=lambda external_operator: external_operator.name):
            self.choices.append(("extern-{0}".format(external_operator.pk), external_operator.name))

    def clean(self, value):
        """Return the selected operator.  Additionally, it sets the attribute
        `external_operator` if the user selected one (it sets it to ``None``
        otherwise).  If an external operator was selected, this routine returns
        the currently logged-in user.

        If there was an error, this method returns ``("", None)`` (i.e., both
        values evaluate to ``False``).  Otherwise, it returns a tupe with
        exactly one non-``False`` value.

        :Return:
          the selected operator, the selected external operator

        :rtype: ``django.contrib.auth.models.User``,
          ``django.contrib.auth.models.User``
        """
        value = super(OperatorField, self).clean(value)
        if value.startswith("extern-"):
            external_operator = models.ExternalOperator.objects.get(pk=int(value[7:]))
            return None, external_operator
        else:
            return value and django.contrib.auth.models.User.objects.get(pk=int(value)), None


# FixMe: This should be moved to chantal_ipv, because this special case is only
# necessary because samples may get renamed after depositions.  Maybe
# refactoring should be done because it is used for substrates, too.

class DepositionSamplesForm(forms.Form):
    """Form for the list selection of samples that took part in the
    deposition.  Depositions need a special form class for this because it must
    be disabled when editing an *existing* deposition.
    """
    _ = ugettext_lazy
    sample_list = MultipleSamplesField(label=_("Samples"))

    def __init__(self, user, preset_sample, deposition, data=None, **kwargs):
        """Class constructor.  Note that I have to distinguish clearly here
        between new and existing depositions.
        """
        samples = list(user.my_samples.all())
        if deposition:
            kwargs["initial"] = {"sample_list": deposition.samples.values_list("pk", flat=True)}
            if deposition.finished:
                # If editing a finished, existing deposition, always have an
                # *unbound* form so that the samples are set although sample
                # selection is "disabled" and thus never successful when
                # submitting.  This is necessary for depositions because they can
                # change the name of samples, and so changing the affected samples
                # afterwards is a source of big trouble.
                super(DepositionSamplesForm, self).__init__(**kwargs)
                self.fields["sample_list"].widget.attrs["disabled"] = "disabled"
            else:
                super(DepositionSamplesForm, self).__init__(data, **kwargs)
            samples.extend(deposition.samples.all())
        else:
            super(DepositionSamplesForm, self).__init__(data, **kwargs)
            self.fields["sample_list"].initial = []
            if preset_sample:
                samples.append(preset_sample)
                self.fields["sample_list"].initial.append(preset_sample.pk)
        self.fields["sample_list"].set_samples(samples, user)
        self.fields["sample_list"].widget.attrs.update({"size": "17", "style": "vertical-align: top"})


class RemoveFromMySamplesForm(forms.Form):
    """Form for the question whether the user wants to remove the samples
    from the “My Samples” list after the process.
    """
    _ = ugettext_lazy
    remove_from_my_samples = forms.BooleanField(label=_("Remove processed sample(s) from My Samples"),
                                                required=False, initial=False)


time_pattern = re.compile(r"^\s*((?P<H>\d{1,3}):)?(?P<M>\d{1,2}):(?P<S>\d{1,2})\s*$")
"""Standard regular expression pattern for time durations in Chantal:
HH:MM:SS, where hours can also be 3-digit and are optional."""
def clean_time_field(value):
    """General helper function for use in the ``clean_...`` methods in forms.
    It tests whether the time format is correct, and normalises the duration so
    that minutes and seconds are 2-digit, and leading zeros are eliminated from
    the hours.

    :Parameters:
      - `value`: the value input by the user.  Usually this is the result of a
        ``cleaned_data[...]`` call.

    :type value: str

    :Return:
      the normalised time

    :rtype: str

    :Exceptions:
      - `ValidationError`: if the value given was not a valid duration time.
    """
    if not value:
        return ""
    match = time_pattern.match(value)
    if not match:
        raise ValidationError(_("Time must be given in the form HH:MM:SS."))
    hours, minutes, seconds = match.group("H"), int(match.group("M")), int(match.group("S"))
    hours = int(hours) if hours is not None else 0
    if minutes >= 60 or seconds >= 60:
        raise ValidationError(_("Minutes and seconds must be smaller than 60."))
    if not hours:
        return "{0}:{1:02}".format(minutes, seconds)
    else:
        return "{0}:{1:02}:{2:02}".format(hours, minutes, seconds)


def clean_timestamp_field(value):
    """General helper function for use in the ``clean_...`` methods in forms.
    It tests whether the given timestamp is not in the future or to far in the past.
    It also works for date fields.

    The test of correct input is performed by the field class itself.

    :Parameter:
        - `value`: the value input by the user.  Usually this is the result of a
        ``cleaned_data[...]`` call.

    :type value: datetime.date or datetime.datetime

    :Return:
        the original ``value`` (unchanged)

    :rtype: datetime.date or datetime.datetime

    :Exception:
        -`ValidationError`: if the specified timestamp lies in the future or to
        far in the past.
    """
    if isinstance(value, datetime.datetime):
        # Allow mis-sychronisation of clocks of up to one minute.
        if value > datetime.datetime.now() + datetime.timedelta(minutes=1):
            raise ValidationError(_("The timestamp must not be in the future."))
    else:
        if value > datetime.date.today():
            raise ValidationError(_("The date must not be in the future."))
    if value.year < 1900:
        raise ValidationError(_("The year must not be earlier than 1900."))
    return value


quantity_pattern = re.compile(r"^\s*(?P<number>[-+]?\d+(\.\d+)?(e[-+]?\d+)?)\s*(?P<unit>[a-uA-Zµ]+)\s*$")
"""Regular expression pattern for valid physical quantities."""
def clean_quantity_field(value, units):
    """General helper function for use in the ``clean_...`` methods in forms.
    It tests whether the format of the physical quantity is correct, and
    normalises it so that it only contains decimal points (no commas), a proper
    »µ«, and exactly one space sign between value and unit.

    :Parameters:
      - `value`: the value input by the user.  Usually this is the result of a
        ``cleaned_data[...]`` call.

    :type value: str

    :Return:
      the normalised physical quantity

    :rtype: str

    :Exceptions:
      - `ValidationError`: if the value given was not a valid physical
        quantity.
    """
    if not value:
        return ""
    value = unicode(value).replace(",", ".").replace("μ", "µ")  # No, these µ are not the same!
    match = quantity_pattern.match(value)
    if not match:
        raise ValidationError(_("Must be a physical quantity with number and unit."))
    original_unit = match.group("unit").lower()
    for unit in units:
        if unit.lower() == original_unit.lower():
            break
    else:
        raise ValidationError(_("The unit is invalid.  Valid units are: {units}").format(units=", ".join(units)))
    return match.group("number") + " " + unit


deposition_number_pattern = re.compile("\d\d[A-Z]-\d{3,4}$")
def clean_deposition_number_field(value, letter):
    """Checks wheter a deposition number given by the user in a form is a
    valid one.  Note that it does not check whether a deposition with this
    number already exists in the database.  It just checks the syntax of the
    number.

    :Parameters:
      - `value`: the deposition number entered by the user
      - `letter`: the single uppercase letter denoting the deposition system;
        it may also be a list containing multiple possibily letters

    :type value: unicode
    :type letter: unicode or list of unicode

    :Return:
      the original ``value`` (unchanged)

    :rtype: unicode

    :Exceptions:
      - `ValidationError`: if the deposition number was not a valid deposition
        number
    """
    if not deposition_number_pattern.match(value):
        # Translators: “YY” is year, “L” is letter, and “NNN” is number
        raise ValidationError(_("Invalid deposition number.  It must be of the form YYL-NNN."))
    if isinstance(letter, list):
        if value[2] not in letter:
            raise ValidationError(_("The deposition letter must be an uppercase “{letter}”.").format(
                    letter=", ".join(letter)))
    else:
        if value[2] != letter:
            raise ValidationError(_("The deposition letter must be an uppercase “{letter}”.").format(letter=letter))
    return value


def collect_subform_indices(post_data, subform_key="number", prefix=""):
    """Find all indices of subforms of a certain type (e.g. layers) and return
    them so that the objects (e.g. layers) have a sensible order (e.g. sorted
    by layer number).  This is necessary because indices are used as form
    prefixes and cannot be changed easily, even if the layers are rearranged,
    duplicated, or deleted.  By using this function, the view has the chance to
    have everything in proper order nevertheless.

    :Parameters:
      - `post_data`: the result from ``request.POST``
      - `subform_key`: the fieldname in the forms that is used for ordering.
        Defaults to ``number``.
      - `prefix`: an additional prefix to prepend to every form field name
        (even before the index).  (Is almost never used.)

    :type post_data: ``QueryDict``

    :Return:
      list with all found indices having this form prefix and key.
      Their order is so that the respective values for that key are ascending.

    :rtype: list of int
    """
    subform_name_pattern = re.compile(re.escape(prefix) + r"(?P<index>\d+)(_\d+)*-(?P<key>.+)")
    values = {}
    for key, value in post_data.iteritems():
        match = subform_name_pattern.match(key)
        if match:
            index = int(match.group("index"))
            if match.group("key") == subform_key:
                values[index] = value
            elif index not in values:
                values[index] = None
    last_value = 0
    for index in sorted(values):
        try:
            value = int(values[index])
        except (TypeError, ValueError):
            value = last_value + 0.01
        last_value = values[index] = value
    return sorted(values, key=lambda index: values[index])


level0_pattern = re.compile(r"(?P<level0_index>\d+)-(?P<id>.+)")
level1_pattern = re.compile(r"(?P<level0_index>\d+)_(?P<level1_index>\d+)-(?P<id>.+)")
def normalize_prefixes(post_data):
    """Manipulates the prefixes of POST data keys for bringing them in
    consecutive order.  It only works for at most two-level numeric prefixes,
    which is sufficient for most purposes.  For example, in the 6-chamber
    deposition view, top-level is the layer index, and second-level is the
    channel index.

    The format of prefixes must be "1" for layers, and "1_1" for channels.

    By deleting layers or channels, the indeces might be sparse, so this
    routine re-indexes everything so that the gaps are filled.

    :Parameters:
      - `post_data`: the POST data as returned by ``request.POST``.

    :type post_data: ``QueryDict``

    :Return:
      the normalised POST data, the number of top-level prefixes, and a list
      with the number of all second-level prefixes.

    :rtype: ``QueryDict``, int, list of int
    """
    level0_indices = set()
    level1_indices = {}
    digested_post_data = {}
    for key in post_data:
        match = level0_pattern.match(key)
        if match:
            level0_index = int(match.group("level0_index"))
            level0_indices.add(level0_index)
            level1_indices.setdefault(level0_index, set())
            digested_post_data[level0_index, match.group("id")] = post_data.getlist(key)
        else:
            match = level1_pattern.match(key)
            if match:
                level0_index, level1_index = int(match.group("level0_index")), int(match.group("level1_index"))
                level0_indices.add(level0_index)
                level1_indices.setdefault(level0_index, set()).add(level1_index)
                digested_post_data[level1_index, level0_index, match.group("id")] = post_data.getlist(key)
            else:
                digested_post_data[key] = post_data.getlist(key)
    level0_indices = sorted(level0_indices)
    normalization_necessary = level0_indices and level0_indices[-1] != len(level0_indices) - 1
    for key, value in level1_indices.iteritems():
        level1_indices[key] = sorted(value)
        normalization_necessary = normalization_necessary or (
            level1_indices[key] and level1_indices[key][-1] != len(level1_indices[key]) - 1)
    if normalization_necessary:
        new_post_data = QueryDict("").copy()
        for key, value in digested_post_data.iteritems():
            if isinstance(key, basestring):
                new_post_data.setlist(key, value)
            elif len(key) == 2:
                new_post_data.setlist("{0}-{1}".format(level0_indices.index(key[0]), key[1]), value)
            else:
                new_level0_index = level0_indices.index(key[1])
                new_post_data.setlist("{0}_{1}-{2}".format(new_level0_index, level1_indices[key[1]].index(key[0]), key[2]),
                                      value)
    else:
        new_post_data = post_data
    return new_post_data, len(level0_indices), [len(level1_indices[i]) for i in level0_indices]


def dead_samples(samples, timestamp):
    """Determine all samples from ``samples`` which are already dead at the
    given ``timestamp``.

    :Parameters:
      - `samples`: the samples to be tested
      - `timestamp`: the timestamp for which the dead samples should be found

    :type samples: list of `models.Sample`
    :type timestamp: ``datetime.datetime``

    :Return:
      set of all samples which are dead at ``timestamp``

    :rtype: set of `models.Sample`
    """
    result = set()
    for sample in samples:
        death_timestamps = \
            sample.processes.filter(sampledeath__timestamp__isnull=False).values_list("timestamp", flat=True)
        assert len(death_timestamps) <= 1
        if death_timestamps and death_timestamps[0] <= timestamp:
            result.add(sample)
    return result


def choices_of_content_types(classes):
    """Returns the ``choices`` field for a ``MultipleChoiceField`` which
    contains content types.  Typically, the `classes` are process classes that
    can be picked by the user.

    This routine is necessary for two reasons: It translates the model names
    behind the content types – ``unicode(contentype_instance)`` yields the
    English model name only.  And secondly, it sorts the choices by their
    (translated) names.

    FixMe: The translation thing may become superfluous if Django Ticket #16803
    is fixed.

    :Parameters:
      - `classes`: the classes which should be included into the selection box

    :type classes: list of class

    :Return:
      the choices, ready to be used for a ``MultipleChoiceField``

    :rtype: list of (int, unicode)
    """
    choices = [(ContentType.objects.get_for_model(cls).id, cls._meta.verbose_name) for cls in classes]
    choices.sort(key=lambda item: item[1].lower())
    return choices<|MERGE_RESOLUTION|>--- conflicted
+++ resolved
@@ -343,13 +343,6 @@
         """
         department_ids = json.loads(user.samples_user_details.show_user_from_department)
         self.choices = [("", 9 * "-")]
-<<<<<<< HEAD
-        users = set(django.contrib.auth.models.User.objects.filter(is_active=True,
-                                                                   chantal_user_details__is_administrative=False))
-        if additional_user:
-            users.add(additional_user)
-        self.choices.extend((user.pk, get_really_full_name(user)) for user in utils.sorted_users_by_first_name(users))
-=======
         for department in Department.objects.filter(id__in=department_ids).order_by("name").iterator():
             user_from_department = set(django.contrib.auth.models.User.objects.filter(is_active=True,
                                                                    chantal_user_details__is_administrative=False,
@@ -358,7 +351,6 @@
                 user_from_department.add(additional_user)
             self.choices.append((department.name, [(user.pk, get_really_full_name(user))
                                                   for user in utils.sorted_users(user_from_department)]))
->>>>>>> 04bb7b0a
 
 
     def set_users_without(self, user, excluded_user):
@@ -376,12 +368,6 @@
         """
         department_ids = json.loads(user.samples_user_details.show_user_from_department)
         self.choices = [("", 9 * "-")]
-<<<<<<< HEAD
-        users = set(django.contrib.auth.models.User.objects.filter(is_active=True,
-                                                                   chantal_user_details__is_administrative=False))
-        users.discard(excluded_user)
-        self.choices.extend((user.pk, get_really_full_name(user)) for user in utils.sorted_users_by_first_name(users))
-=======
         for department in Department.objects.filter(id__in=department_ids).order_by("name").iterator():
             user_from_department = set(django.contrib.auth.models.User.objects.filter(is_active=True,
                                                                    chantal_user_details__is_administrative=False,
@@ -390,7 +376,6 @@
                 user_from_department.discard(excluded_user)
             self.choices.append((department.name, [(user.pk, get_really_full_name(user))
                                                   for user in utils.sorted_users(user_from_department)]))
->>>>>>> 04bb7b0a
 
     def clean(self, value):
         value = super(UserField, self).clean(value)
@@ -421,12 +406,6 @@
 
         :type additional_users: iterable of ``django.contrib.auth.models.User``
         """
-<<<<<<< HEAD
-        users = set(django.contrib.auth.models.User.objects.filter(is_active=True,
-                                                                   chantal_user_details__is_administrative=False))
-        users |= set(additional_users)
-        self.choices = [(user.pk, get_really_full_name(user)) for user in utils.sorted_users_by_first_name(users)]
-=======
         self.choices = []
         department_ids = json.loads(user.samples_user_details.show_user_from_department)
         for department in Department.objects.filter(id__in=department_ids).order_by("name").iterator():
@@ -437,7 +416,6 @@
             self.choices.append((department.name, [(user.pk, get_really_full_name(user))
                                                   for user in utils.sorted_users(user_from_department)]))
 
->>>>>>> 04bb7b0a
         if not self.choices:
             self.choices = (("", 9 * "-"),)
 
